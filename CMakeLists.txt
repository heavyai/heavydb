--- conflicted
+++ resolved
@@ -1,7 +1,3 @@
-<<<<<<< HEAD
-cmake_minimum_required(VERSION 2.8)
-if("${CMAKE_VERSION}" VERSION_GREATER_EQUAL 3.12.0)
-=======
 # fixme: this should be 3.3, but that breaks static ncurses
 cmake_minimum_required(VERSION 3.2)
 
@@ -12,7 +8,6 @@
 endif()
 
 if("${CMAKE_VERSION}" VERSION_GREATER 3.11.999)
->>>>>>> e41be43f
   cmake_policy(SET CMP0074 NEW)
 endif()
 
