/*
 * Copyright 2019 OmniSci, Inc.
 *
 * Licensed under the Apache License, Version 2.0 (the "License");
 * you may not use this file except in compliance with the License.
 * You may obtain a copy of the License at
 *
 *     http://www.apache.org/licenses/LICENSE-2.0
 *
 * Unless required by applicable law or agreed to in writing, software
 * distributed under the License is distributed on an "AS IS" BASIS,
 * WITHOUT WARRANTIES OR CONDITIONS OF ANY KIND, either express or implied.
 * See the License for the specific language governing permissions and
 * limitations under the License.
 */

#include "ResultSetReductionJIT.h"
#include "ResultSetReductionCodegen.h"
#include "ResultSetReductionInterpreterStubs.h"

#include "CodeGenerator.h"
#include "DynamicWatchdog.h"
#include "Execute.h"
#include "IRCodegenUtils.h"
#include "LLVMFunctionAttributesUtil.h"

#include "Shared/likely.h"
#include "Shared/mapdpath.h"

#include <llvm/Bitcode/BitcodeReader.h>
#include <llvm/IR/Function.h>
#include <llvm/IR/IRBuilder.h>
#include <llvm/IR/Verifier.h>
#include <llvm/Support/SourceMgr.h>
#include <llvm/Support/raw_os_ostream.h>
#include <llvm/Transforms/Utils/Cloning.h>

extern std::unique_ptr<llvm::Module> g_rt_module;

CodeCache ResultSetReductionJIT::s_code_cache(10000);

std::mutex ReductionCode::s_reduction_mutex;

namespace {

// Error code to be returned when the watchdog timer triggers during the reduction.
const int32_t WATCHDOG_ERROR{-1};
// Use the interpreter, not the JIT, for a number of entries lower than the threshold.
const size_t INTERP_THRESHOLD{25};

// Load the value stored at 'ptr' interpreted as 'ptr_type'.
Value* emit_load(Value* ptr, Type ptr_type, Function* function) {
  return function->add<Load>(
      function->add<Cast>(Cast::CastOp::BitCast, ptr, ptr_type, ""),
      ptr->label() + "_loaded");
}

// Load the value stored at 'ptr' as a 32-bit signed integer.
Value* emit_load_i32(Value* ptr, Function* function) {
  return emit_load(ptr, Type::Int32Ptr, function);
}

// Load the value stored at 'ptr' as a 64-bit signed integer.
Value* emit_load_i64(Value* ptr, Function* function) {
  return emit_load(ptr, Type::Int64Ptr, function);
}

// Read a 32- or 64-bit integer stored at 'ptr' and sign extend to 64-bit.
Value* emit_read_int_from_buff(Value* ptr, const int8_t compact_sz, Function* function) {
  switch (compact_sz) {
    case 8: {
      return emit_load_i64(ptr, function);
    }
    case 4: {
      const auto loaded_val = emit_load_i32(ptr, function);
      return function->add<Cast>(Cast::CastOp::SExt, loaded_val, Type::Int64, "");
    }
    default: {
      LOG(FATAL) << "Invalid byte width: " << compact_sz;
      return nullptr;
    }
  }
}

// Emit a runtime call to accumulate into the 'val_ptr' byte address the 'other_ptr'
// value when the type is specified as not null.
void emit_aggregate_one_value(const std::string& agg_kind,
                              Value* val_ptr,
                              Value* other_ptr,
                              const size_t chosen_bytes,
                              const TargetInfo& agg_info,
                              Function* ir_reduce_one_entry) {
  const auto sql_type = get_compact_type(agg_info);
  const auto dest_name = agg_kind + "_dest";
  if (sql_type.is_fp()) {
    if (chosen_bytes == sizeof(float)) {
      const auto agg = ir_reduce_one_entry->add<Cast>(
          Cast::CastOp::BitCast, val_ptr, Type::Int32Ptr, dest_name);
      const auto val = emit_load(other_ptr, Type::FloatPtr, ir_reduce_one_entry);
      ir_reduce_one_entry->add<Call>(
          "agg_" + agg_kind + "_float", std::vector<const Value*>{agg, val}, "");
    } else {
      CHECK_EQ(chosen_bytes, sizeof(double));
      const auto agg = ir_reduce_one_entry->add<Cast>(
          Cast::CastOp::BitCast, val_ptr, Type::Int64Ptr, dest_name);
      const auto val = emit_load(other_ptr, Type::DoublePtr, ir_reduce_one_entry);
      ir_reduce_one_entry->add<Call>(
          "agg_" + agg_kind + "_double", std::vector<const Value*>{agg, val}, "");
    }
  } else {
    if (chosen_bytes == sizeof(int32_t)) {
      const auto agg = ir_reduce_one_entry->add<Cast>(
          Cast::CastOp::BitCast, val_ptr, Type::Int32Ptr, dest_name);
      const auto val = emit_load(other_ptr, Type::Int32Ptr, ir_reduce_one_entry);
      ir_reduce_one_entry->add<Call>(
          "agg_" + agg_kind + "_int32", std::vector<const Value*>{agg, val}, "");
    } else {
      CHECK_EQ(chosen_bytes, sizeof(int64_t));
      const auto agg = ir_reduce_one_entry->add<Cast>(
          Cast::CastOp::BitCast, val_ptr, Type::Int64Ptr, dest_name);
      const auto val = emit_load(other_ptr, Type::Int64Ptr, ir_reduce_one_entry);
      ir_reduce_one_entry->add<Call>(
          "agg_" + agg_kind, std::vector<const Value*>{agg, val}, "");
    }
  }
}

// Same as above, but support nullable types as well.
void emit_aggregate_one_nullable_value(const std::string& agg_kind,
                                       Value* val_ptr,
                                       Value* other_ptr,
                                       const int64_t init_val,
                                       const size_t chosen_bytes,
                                       const TargetInfo& agg_info,
                                       Function* ir_reduce_one_entry) {
  const auto dest_name = agg_kind + "_dest";
  if (agg_info.skip_null_val) {
    const auto sql_type = get_compact_type(agg_info);
    if (sql_type.is_fp()) {
      if (chosen_bytes == sizeof(float)) {
        const auto agg = ir_reduce_one_entry->add<Cast>(
            Cast::CastOp::BitCast, val_ptr, Type::Int32Ptr, dest_name);
        const auto val = emit_load(other_ptr, Type::FloatPtr, ir_reduce_one_entry);
        const auto init_val_lv = ir_reduce_one_entry->addConstant<ConstantFP>(
            *reinterpret_cast<const float*>(may_alias_ptr(&init_val)), Type::Float);
        ir_reduce_one_entry->add<Call>("agg_" + agg_kind + "_float_skip_val",
                                       std::vector<const Value*>{agg, val, init_val_lv},
                                       "");
      } else {
        CHECK_EQ(chosen_bytes, sizeof(double));
        const auto agg = ir_reduce_one_entry->add<Cast>(
            Cast::CastOp::BitCast, val_ptr, Type::Int64Ptr, dest_name);
        const auto val = emit_load(other_ptr, Type::DoublePtr, ir_reduce_one_entry);
        const auto init_val_lv = ir_reduce_one_entry->addConstant<ConstantFP>(
            *reinterpret_cast<const double*>(may_alias_ptr(&init_val)), Type::Double);
        ir_reduce_one_entry->add<Call>("agg_" + agg_kind + "_double_skip_val",
                                       std::vector<const Value*>{agg, val, init_val_lv},
                                       "");
      }
    } else {
      if (chosen_bytes == sizeof(int32_t)) {
        const auto agg = ir_reduce_one_entry->add<Cast>(
            Cast::CastOp::BitCast, val_ptr, Type::Int32Ptr, dest_name);
        const auto val = emit_load(other_ptr, Type::Int32Ptr, ir_reduce_one_entry);
        const auto init_val_lv =
            ir_reduce_one_entry->addConstant<ConstantInt>(init_val, Type::Int32);
        ir_reduce_one_entry->add<Call>("agg_" + agg_kind + "_int32_skip_val",
                                       std::vector<const Value*>{agg, val, init_val_lv},
                                       "");
      } else {
        CHECK_EQ(chosen_bytes, sizeof(int64_t));
        const auto agg = ir_reduce_one_entry->add<Cast>(
            Cast::CastOp::BitCast, val_ptr, Type::Int64Ptr, dest_name);
        const auto val = emit_load(other_ptr, Type::Int64Ptr, ir_reduce_one_entry);
        const auto init_val_lv =
            ir_reduce_one_entry->addConstant<ConstantInt>(init_val, Type::Int64);
        ir_reduce_one_entry->add<Call>("agg_" + agg_kind + "_skip_val",
                                       std::vector<const Value*>{agg, val, init_val_lv},
                                       "");
      }
    }
  } else {
    emit_aggregate_one_value(
        agg_kind, val_ptr, other_ptr, chosen_bytes, agg_info, ir_reduce_one_entry);
  }
}

// Emit code to accumulate the 'other_ptr' count into the 'val_ptr' destination.
void emit_aggregate_one_count(Value* val_ptr,
                              Value* other_ptr,
                              const size_t chosen_bytes,
                              Function* ir_reduce_one_entry) {
  const auto dest_name = "count_dest";
  if (chosen_bytes == sizeof(int32_t)) {
    const auto agg = ir_reduce_one_entry->add<Cast>(
        Cast::CastOp::BitCast, val_ptr, Type::Int32Ptr, dest_name);
    const auto val = emit_load(other_ptr, Type::Int32Ptr, ir_reduce_one_entry);
    ir_reduce_one_entry->add<Call>(
        "agg_sum_int32", std::vector<const Value*>{agg, val}, "");
  } else {
    CHECK_EQ(chosen_bytes, sizeof(int64_t));
    const auto agg = ir_reduce_one_entry->add<Cast>(
        Cast::CastOp::BitCast, val_ptr, Type::Int64Ptr, dest_name);
    const auto val = emit_load(other_ptr, Type::Int64Ptr, ir_reduce_one_entry);
    ir_reduce_one_entry->add<Call>("agg_sum", std::vector<const Value*>{agg, val}, "");
  }
}

// Emit code to load the value stored at the 'other_pi8' as an integer of the given width
// 'chosen_bytes' and write it to the 'slot_pi8' destination only if necessary (the
// existing value at destination is the initialization value).
void emit_write_projection(Value* slot_pi8,
                           Value* other_pi8,
                           const int64_t init_val,
                           const size_t chosen_bytes,
                           Function* ir_reduce_one_entry) {
  const auto func_name = "write_projection_int" + std::to_string(chosen_bytes * 8);
  if (chosen_bytes == sizeof(int32_t)) {
    const auto proj_val = emit_load_i32(other_pi8, ir_reduce_one_entry);
    ir_reduce_one_entry->add<Call>(
        func_name,
        std::vector<const Value*>{
            slot_pi8,
            proj_val,
            ir_reduce_one_entry->addConstant<ConstantInt>(init_val, Type::Int64)},
        "");
  } else {
    CHECK_EQ(chosen_bytes, sizeof(int64_t));
    const auto proj_val = emit_load_i64(other_pi8, ir_reduce_one_entry);
    ir_reduce_one_entry->add<Call>(
        func_name,
        std::vector<const Value*>{
            slot_pi8,
            proj_val,
            ir_reduce_one_entry->addConstant<ConstantInt>(init_val, Type::Int64)},
        "");
  }
}

std::unique_ptr<Function> create_function(
    const std::string name,
    const std::vector<Function::NamedArg>& arg_types,
    const Type ret_type,
    const bool always_inline) {
  return std::make_unique<Function>(name, arg_types, ret_type, always_inline);
}

// Create the declaration for the 'is_empty_entry' function. Use private linkage since
// it's a helper only called from the generated code and mark it as always inline.
std::unique_ptr<Function> setup_is_empty_entry(ReductionCode* reduction_code) {
  return create_function(
      "is_empty_entry", {{"row_ptr", Type::Int8Ptr}}, Type::Int1, /*always_inline=*/true);
}

// Create the declaration for the 'reduce_one_entry' helper.
std::unique_ptr<Function> setup_reduce_one_entry(ReductionCode* reduction_code,
                                                 const QueryDescriptionType hash_type) {
  std::string this_ptr_name;
  std::string that_ptr_name;
  switch (hash_type) {
    case QueryDescriptionType::GroupByBaselineHash: {
      this_ptr_name = "this_targets_ptr";
      that_ptr_name = "that_targets_ptr";
      break;
    }
    case QueryDescriptionType::GroupByPerfectHash: {
      this_ptr_name = "this_row_ptr";
      that_ptr_name = "that_row_ptr";
      break;
    }
    default: {
      LOG(FATAL) << "Unexpected query description type";
    }
  }
  return create_function("reduce_one_entry",
                         {{this_ptr_name, Type::Int8Ptr},
                          {that_ptr_name, Type::Int8Ptr},
                          {"this_qmd", Type::VoidPtr},
                          {"that_qmd", Type::VoidPtr},
                          {"serialized_varlen_buffer_arg", Type::VoidPtr}},
                         Type::Void,
                         /*always_inline=*/true);
}

// Create the declaration for the 'reduce_one_entry_idx' helper.
std::unique_ptr<Function> setup_reduce_one_entry_idx(ReductionCode* reduction_code) {
  return create_function("reduce_one_entry_idx",
                         {{"this_buff", Type::Int8Ptr},
                          {"that_buff", Type::Int8Ptr},
                          {"that_entry_idx", Type::Int32},
                          {"that_entry_count", Type::Int32},
                          {"this_qmd_handle", Type::VoidPtr},
                          {"that_qmd_handle", Type::VoidPtr},
                          {"serialized_varlen_buffer", Type::VoidPtr}},
                         Type::Void,
                         /*always_inline=*/true);
}

// Create the declaration for the 'reduce_loop' entry point. Use external linkage, this is
// the public API of the generated code directly used from result set reduction.
std::unique_ptr<Function> setup_reduce_loop(ReductionCode* reduction_code) {
  return create_function("reduce_loop",
                         {{"this_buff", Type::Int8Ptr},
                          {"that_buff", Type::Int8Ptr},
                          {"start_index", Type::Int32},
                          {"end_index", Type::Int32},
                          {"that_entry_count", Type::Int32},
                          {"this_qmd_handle", Type::VoidPtr},
                          {"that_qmd_handle", Type::VoidPtr},
                          {"serialized_varlen_buffer", Type::VoidPtr}},
                         Type::Int32,
                         /*always_inline=*/false);
}

llvm::Function* create_llvm_function(const Function* function,
                                     const CgenState* cgen_state) {
  auto& ctx = cgen_state->context_;
  std::vector<llvm::Type*> parameter_types;
  const auto& arg_types = function->arg_types();
  for (const auto& named_arg : arg_types) {
    CHECK(named_arg.type != Type::Void);
    parameter_types.push_back(llvm_type(named_arg.type, ctx));
  }
  const auto func_type = llvm::FunctionType::get(
      llvm_type(function->ret_type(), ctx), parameter_types, false);
  const auto linkage = function->always_inline() ? llvm::Function::PrivateLinkage
                                                 : llvm::Function::ExternalLinkage;
  auto func =
      llvm::Function::Create(func_type, linkage, function->name(), cgen_state->module_);
  const auto arg_it = func->arg_begin();
  for (size_t i = 0; i < arg_types.size(); ++i) {
    const auto arg = &*(arg_it + i);
    arg->setName(arg_types[i].name);
  }
  if (function->always_inline()) {
    mark_function_always_inline(func);
  }
  return func;
}

// Setup the reduction function and helpers declarations, create a module and a code
// generation state object.
ReductionCode setup_functions_ir(const QueryDescriptionType hash_type) {
  ReductionCode reduction_code{};
  reduction_code.ir_is_empty = setup_is_empty_entry(&reduction_code);
  reduction_code.ir_reduce_one_entry = setup_reduce_one_entry(&reduction_code, hash_type);
  reduction_code.ir_reduce_one_entry_idx = setup_reduce_one_entry_idx(&reduction_code);
  reduction_code.ir_reduce_loop = setup_reduce_loop(&reduction_code);
  return reduction_code;
}

bool is_group_query(const QueryDescriptionType hash_type) {
  return hash_type == QueryDescriptionType::GroupByBaselineHash ||
         hash_type == QueryDescriptionType::GroupByPerfectHash;
}

// Variable length sample fast path (no serialized variable length buffer).
void varlen_buffer_sample(int8_t* this_ptr1,
                          int8_t* this_ptr2,
                          const int8_t* that_ptr1,
                          const int8_t* that_ptr2,
                          const int64_t init_val) {
  const auto rhs_proj_col = *reinterpret_cast<const int64_t*>(that_ptr1);
  if (rhs_proj_col != init_val) {
    *reinterpret_cast<int64_t*>(this_ptr1) = rhs_proj_col;
  }
  CHECK(this_ptr2 && that_ptr2);
  *reinterpret_cast<int64_t*>(this_ptr2) = *reinterpret_cast<const int64_t*>(that_ptr2);
}

}  // namespace

extern "C" void serialized_varlen_buffer_sample(
    const void* serialized_varlen_buffer_handle,
    int8_t* this_ptr1,
    int8_t* this_ptr2,
    const int8_t* that_ptr1,
    const int8_t* that_ptr2,
    const int64_t init_val,
    const int64_t length_to_elems) {
  if (!serialized_varlen_buffer_handle) {
    varlen_buffer_sample(this_ptr1, this_ptr2, that_ptr1, that_ptr2, init_val);
    return;
  }
  const auto& serialized_varlen_buffer =
      *reinterpret_cast<const std::vector<std::string>*>(serialized_varlen_buffer_handle);
  if (!serialized_varlen_buffer.empty()) {
    const auto rhs_proj_col = *reinterpret_cast<const int64_t*>(that_ptr1);
    CHECK_LT(static_cast<size_t>(rhs_proj_col), serialized_varlen_buffer.size());
    const auto& varlen_bytes_str = serialized_varlen_buffer[rhs_proj_col];
    const auto str_ptr = reinterpret_cast<const int8_t*>(varlen_bytes_str.c_str());
    *reinterpret_cast<int64_t*>(this_ptr1) = reinterpret_cast<const int64_t>(str_ptr);
    *reinterpret_cast<int64_t*>(this_ptr2) =
        static_cast<int64_t>(varlen_bytes_str.size() / length_to_elems);
  } else {
    varlen_buffer_sample(this_ptr1, this_ptr2, that_ptr1, that_ptr2, init_val);
  }
}

// Wrappers to be called from the generated code, sharing implementation with the rest of
// the system.

extern "C" void count_distinct_set_union_jit_rt(const int64_t new_set_handle,
                                                const int64_t old_set_handle,
                                                const void* that_qmd_handle,
                                                const void* this_qmd_handle,
                                                const int64_t target_logical_idx) {
  const auto that_qmd = reinterpret_cast<const QueryMemoryDescriptor*>(that_qmd_handle);
  const auto this_qmd = reinterpret_cast<const QueryMemoryDescriptor*>(this_qmd_handle);
  const auto& new_count_distinct_desc =
      that_qmd->getCountDistinctDescriptor(target_logical_idx);
  const auto& old_count_distinct_desc =
      this_qmd->getCountDistinctDescriptor(target_logical_idx);
  CHECK(old_count_distinct_desc.impl_type_ != CountDistinctImplType::Invalid);
  CHECK(old_count_distinct_desc.impl_type_ == new_count_distinct_desc.impl_type_);
  count_distinct_set_union(
      new_set_handle, old_set_handle, new_count_distinct_desc, old_count_distinct_desc);
}

extern "C" void get_group_value_reduction_rt(int8_t* groups_buffer,
                                             const int8_t* key,
                                             const uint32_t key_count,
                                             const void* this_qmd_handle,
                                             const int8_t* that_buff,
                                             const uint32_t that_entry_idx,
                                             const uint32_t that_entry_count,
                                             const uint32_t row_size_bytes,
                                             int64_t** buff_out,
                                             uint8_t* empty) {
  const auto& this_qmd = *reinterpret_cast<const QueryMemoryDescriptor*>(this_qmd_handle);
  const auto gvi = get_group_value_reduction(reinterpret_cast<int64_t*>(groups_buffer),
                                             this_qmd.getEntryCount(),
                                             reinterpret_cast<const int64_t*>(key),
                                             key_count,
                                             this_qmd.getEffectiveKeyWidth(),
                                             this_qmd,
                                             reinterpret_cast<const int64_t*>(that_buff),
                                             that_entry_idx,
                                             that_entry_count,
                                             row_size_bytes >> 3);
  *buff_out = gvi.first;
  *empty = gvi.second;
}

extern "C" uint8_t check_watchdog_rt(const size_t sample_seed) {
  if (UNLIKELY(g_enable_dynamic_watchdog && (sample_seed & 0x3F) == 0 &&
               dynamic_watchdog())) {
    return true;
  }
  return false;
}

ResultSetReductionJIT::ResultSetReductionJIT(const QueryMemoryDescriptor& query_mem_desc,
                                             const std::vector<TargetInfo>& targets,
                                             const std::vector<int64_t>& target_init_vals)
    : query_mem_desc_(query_mem_desc)
    , targets_(targets)
    , target_init_vals_(target_init_vals) {}

// The code generated for a reduction between two result set buffers is structured in
// several functions and their IR is stored in the 'ReductionCode' structure. At a high
// level, the pseudocode is:
//
// func is_empty_func(row_ptr):
//   ...
//
// func reduce_func_baseline(this_ptr, that_ptr):
//   if is_empty_func(that_ptr):
//     return
//   for each target in the row:
//     reduce target from that_ptr into this_ptr
//
// func reduce_func_perfect_hash(this_ptr, that_ptr):
//   if is_empty_func(that_ptr):
//     return
//   for each target in the row:
//     reduce target from that_ptr into this_ptr
//
// func reduce_func_idx(this_buff, that_buff, that_entry_index):
//   that_ptr = that_result_set[that_entry_index]
//   # Retrieval of 'this_ptr' is different between perfect hash and baseline.
//   this_ptr = this_result_set[that_entry_index]
//                or
//              get_row(key(that_row_ptr), this_result_set_buffer)
//   reduce_func_[baseline|perfect_hash](this_ptr, that_ptr)
//
// func reduce_loop(this_buff, that_buff, start_entry_index, end_entry_index):
//   for that_entry_index in [start_entry_index, end_entry_index):
//     reduce_func_idx(this_buff, that_buff, that_entry_index)

ReductionCode ResultSetReductionJIT::codegen() const {
  const auto hash_type = query_mem_desc_.getQueryDescriptionType();
  if (query_mem_desc_.didOutputColumnar() || !is_group_query(hash_type)) {
    return {};
  }
  auto reduction_code = setup_functions_ir(hash_type);
  isEmpty(reduction_code);
  switch (query_mem_desc_.getQueryDescriptionType()) {
    case QueryDescriptionType::GroupByPerfectHash: {
      reduceOneEntryNoCollisions(reduction_code);
      reduceOneEntryNoCollisionsIdx(reduction_code);
      break;
    }
    case QueryDescriptionType::GroupByBaselineHash: {
      reduceOneEntryBaseline(reduction_code);
      reduceOneEntryBaselineIdx(reduction_code);
      break;
    }
    default: {
      LOG(FATAL) << "Unexpected query description type";
    }
  }
  reduceLoop(reduction_code);
  // For small result sets, avoid native code generation and use the interpreter instead.
  if (query_mem_desc_.getEntryCount() < INTERP_THRESHOLD &&
      (!query_mem_desc_.getExecutor() || query_mem_desc_.blocksShareMemory())) {
    return reduction_code;
  }
  std::lock_guard<std::mutex> reduction_guard(ReductionCode::s_reduction_mutex);
  CodeCacheKey key{cacheKey()};
  const auto val_ptr = s_code_cache.get(key);
  if (val_ptr) {
    return {reinterpret_cast<ReductionCode::FuncPtr>(std::get<0>(val_ptr->first.front())),
            nullptr,
            nullptr,
            nullptr,
            std::move(reduction_code.ir_is_empty),
            std::move(reduction_code.ir_reduce_one_entry),
            std::move(reduction_code.ir_reduce_one_entry_idx),
            std::move(reduction_code.ir_reduce_loop)};
  }
  reduction_code.cgen_state.reset(new CgenState({}, false));
  auto cgen_state = reduction_code.cgen_state.get();
  std::unique_ptr<llvm::Module> module(runtime_module_shallow_copy(cgen_state));
  cgen_state->module_ = module.get();
  auto ir_is_empty = create_llvm_function(reduction_code.ir_is_empty.get(), cgen_state);
  auto ir_reduce_one_entry =
      create_llvm_function(reduction_code.ir_reduce_one_entry.get(), cgen_state);
  auto ir_reduce_one_entry_idx =
      create_llvm_function(reduction_code.ir_reduce_one_entry_idx.get(), cgen_state);
  auto ir_reduce_loop =
      create_llvm_function(reduction_code.ir_reduce_loop.get(), cgen_state);
  std::unordered_map<const Function*, llvm::Function*> f;
  f.emplace(reduction_code.ir_is_empty.get(), ir_is_empty);
  f.emplace(reduction_code.ir_reduce_one_entry.get(), ir_reduce_one_entry);
  f.emplace(reduction_code.ir_reduce_one_entry_idx.get(), ir_reduce_one_entry_idx);
  f.emplace(reduction_code.ir_reduce_loop.get(), ir_reduce_loop);
  translate_function(reduction_code.ir_is_empty.get(), ir_is_empty, reduction_code, f);
  translate_function(
      reduction_code.ir_reduce_one_entry.get(), ir_reduce_one_entry, reduction_code, f);
  translate_function(reduction_code.ir_reduce_one_entry_idx.get(),
                     ir_reduce_one_entry_idx,
                     reduction_code,
                     f);
  translate_function(
      reduction_code.ir_reduce_loop.get(), ir_reduce_loop, reduction_code, f);
  reduction_code.llvm_reduce_loop = ir_reduce_loop;
  reduction_code.module = std::move(module);
  return finalizeReductionCode(std::move(reduction_code),
                               ir_is_empty,
                               ir_reduce_one_entry,
                               ir_reduce_one_entry_idx,
                               key);
}

void ResultSetReductionJIT::clearCache() {
  // Clear stub cache to avoid crash caused by non-deterministic static destructor order
  // of LLVM context and the cache.
  StubGenerator::clearCache();
  s_code_cache.clear();
  g_rt_module = nullptr;
}

void ResultSetReductionJIT::isEmpty(const ReductionCode& reduction_code) const {
  auto ir_is_empty = reduction_code.ir_is_empty.get();
  CHECK(is_group_query(query_mem_desc_.getQueryDescriptionType()));
  CHECK(!query_mem_desc_.didOutputColumnar());
  Value* key{nullptr};
  Value* empty_key_val{nullptr};
  const auto keys_ptr = ir_is_empty->arg(0);
  if (query_mem_desc_.hasKeylessHash()) {
    CHECK(query_mem_desc_.getQueryDescriptionType() ==
          QueryDescriptionType::GroupByPerfectHash);
    CHECK_GE(query_mem_desc_.getTargetIdxForKey(), 0);
    CHECK_LT(static_cast<size_t>(query_mem_desc_.getTargetIdxForKey()),
             target_init_vals_.size());
    const int64_t target_slot_off =
        get_byteoff_of_slot(query_mem_desc_.getTargetIdxForKey(), query_mem_desc_);
    const auto slot_ptr = ir_is_empty->add<GetElementPtr>(
        keys_ptr,
        ir_is_empty->addConstant<ConstantInt>(target_slot_off, Type::Int32),
        "is_empty_slot_ptr");
    const auto compact_sz =
        query_mem_desc_.getPaddedSlotWidthBytes(query_mem_desc_.getTargetIdxForKey());
    key = emit_read_int_from_buff(slot_ptr, compact_sz, ir_is_empty);
    empty_key_val = ir_is_empty->addConstant<ConstantInt>(
        target_init_vals_[query_mem_desc_.getTargetIdxForKey()], Type::Int64);
  } else {
    switch (query_mem_desc_.getEffectiveKeyWidth()) {
      case 4: {
        CHECK(QueryDescriptionType::GroupByPerfectHash !=
              query_mem_desc_.getQueryDescriptionType());
        key = emit_load_i32(keys_ptr, ir_is_empty);
        empty_key_val = ir_is_empty->addConstant<ConstantInt>(EMPTY_KEY_32, Type::Int32);
        break;
      }
      case 8: {
        key = emit_load_i64(keys_ptr, ir_is_empty);
        empty_key_val = ir_is_empty->addConstant<ConstantInt>(EMPTY_KEY_64, Type::Int64);
        break;
      }
      default:
        LOG(FATAL) << "Invalid key width";
    }
  }
  const auto ret =
      ir_is_empty->add<ICmp>(ICmp::Predicate::EQ, key, empty_key_val, "is_key_empty");
  ir_is_empty->add<Ret>(ret);
}

void ResultSetReductionJIT::reduceOneEntryNoCollisions(
    const ReductionCode& reduction_code) const {
  auto ir_reduce_one_entry = reduction_code.ir_reduce_one_entry.get();
  const auto this_row_ptr = ir_reduce_one_entry->arg(0);
  const auto that_row_ptr = ir_reduce_one_entry->arg(1);
  const auto that_is_empty =
      ir_reduce_one_entry->add<Call>(reduction_code.ir_is_empty.get(),
                                     std::vector<const Value*>{that_row_ptr},
                                     "that_is_empty");
  ir_reduce_one_entry->add<ReturnEarly>(that_is_empty, 0, "");

  const auto key_bytes = get_key_bytes_rowwise(query_mem_desc_);
  if (key_bytes) {  // copy the key from right hand side
    ir_reduce_one_entry->add<MemCpy>(
        this_row_ptr,
        that_row_ptr,
        ir_reduce_one_entry->addConstant<ConstantInt>(key_bytes, Type::Int32));
  }

  const auto key_bytes_with_padding = align_to_int64(key_bytes);
  const auto key_bytes_lv =
      ir_reduce_one_entry->addConstant<ConstantInt>(key_bytes_with_padding, Type::Int32);
  const auto this_targets_start_ptr = ir_reduce_one_entry->add<GetElementPtr>(
      this_row_ptr, key_bytes_lv, "this_targets_start");
  const auto that_targets_start_ptr = ir_reduce_one_entry->add<GetElementPtr>(
      that_row_ptr, key_bytes_lv, "that_targets_start");

  reduceOneEntryTargetsNoCollisions(
      ir_reduce_one_entry, this_targets_start_ptr, that_targets_start_ptr);
}

void ResultSetReductionJIT::reduceOneEntryTargetsNoCollisions(
    Function* ir_reduce_one_entry,
    Value* this_targets_start_ptr,
    Value* that_targets_start_ptr) const {
  const auto& col_slot_context = query_mem_desc_.getColSlotContext();
  Value* this_targets_ptr = this_targets_start_ptr;
  Value* that_targets_ptr = that_targets_start_ptr;
  size_t init_agg_val_idx = 0;
  for (size_t target_logical_idx = 0; target_logical_idx < targets_.size();
       ++target_logical_idx) {
    const auto& target_info = targets_[target_logical_idx];
    const auto& slots_for_col = col_slot_context.getSlotsForCol(target_logical_idx);
    Value* this_ptr2{nullptr};
    Value* that_ptr2{nullptr};

    bool two_slot_target{false};
    if (target_info.is_agg &&
        (target_info.agg_kind == kAVG ||
         (target_info.agg_kind == kSAMPLE && target_info.sql_type.is_varlen()))) {
      // Note that this assumes if one of the slot pairs in a given target is an array,
      // all slot pairs are arrays. Currently this is true for all geo targets, but we
      // should better codify and store this information in the future
      two_slot_target = true;
    }

    for (size_t target_slot_idx = slots_for_col.front();
         target_slot_idx < slots_for_col.back() + 1;
         target_slot_idx += 2) {
      const auto slot_off_val = query_mem_desc_.getPaddedSlotWidthBytes(target_slot_idx);
      const auto slot_off =
          ir_reduce_one_entry->addConstant<ConstantInt>(slot_off_val, Type::Int32);
      if (UNLIKELY(two_slot_target)) {
        const auto desc = "target_" + std::to_string(target_logical_idx) + "_second_slot";
        this_ptr2 = ir_reduce_one_entry->add<GetElementPtr>(
            this_targets_ptr, slot_off, "this_" + desc);
        that_ptr2 = ir_reduce_one_entry->add<GetElementPtr>(
            that_targets_ptr, slot_off, "that_" + desc);
      }
      reduceOneSlot(this_targets_ptr,
                    this_ptr2,
                    that_targets_ptr,
                    that_ptr2,
                    target_info,
                    target_logical_idx,
                    target_slot_idx,
                    init_agg_val_idx,
                    slots_for_col.front(),
                    ir_reduce_one_entry);
      auto increment_agg_val_idx_maybe =
          [&init_agg_val_idx, &target_logical_idx, this](const int slot_count) {
            if (query_mem_desc_.targetGroupbyIndicesSize() == 0 ||
                query_mem_desc_.getTargetGroupbyIndex(target_logical_idx) < 0) {
              init_agg_val_idx += slot_count;
            }
          };
      if (target_logical_idx + 1 == targets_.size() &&
          target_slot_idx + 1 >= slots_for_col.back()) {
        break;
      }
      const auto next_desc =
          "target_" + std::to_string(target_logical_idx + 1) + "_first_slot";
      if (UNLIKELY(two_slot_target)) {
        increment_agg_val_idx_maybe(2);
        const auto two_slot_off = ir_reduce_one_entry->addConstant<ConstantInt>(
            slot_off_val + query_mem_desc_.getPaddedSlotWidthBytes(target_slot_idx + 1),
            Type::Int32);
        this_targets_ptr = ir_reduce_one_entry->add<GetElementPtr>(
            this_targets_ptr, two_slot_off, "this_" + next_desc);
        that_targets_ptr = ir_reduce_one_entry->add<GetElementPtr>(
            that_targets_ptr, two_slot_off, "that_" + next_desc);
      } else {
        increment_agg_val_idx_maybe(1);
        this_targets_ptr = ir_reduce_one_entry->add<GetElementPtr>(
            this_targets_ptr, slot_off, "this_" + next_desc);
        that_targets_ptr = ir_reduce_one_entry->add<GetElementPtr>(
            that_targets_ptr, slot_off, "that_" + next_desc);
      }
    }
  }
  ir_reduce_one_entry->add<Ret>();
}

void ResultSetReductionJIT::reduceOneEntryBaseline(
    const ReductionCode& reduction_code) const {
  auto ir_reduce_one_entry = reduction_code.ir_reduce_one_entry.get();
  const auto this_targets_ptr_arg = ir_reduce_one_entry->arg(0);
  const auto that_targets_ptr_arg = ir_reduce_one_entry->arg(1);
  Value* this_ptr1 = this_targets_ptr_arg;
  Value* that_ptr1 = that_targets_ptr_arg;
  size_t j = 0;
  size_t init_agg_val_idx = 0;
  for (size_t target_logical_idx = 0; target_logical_idx < targets_.size();
       ++target_logical_idx) {
    const auto& target_info = targets_[target_logical_idx];
    Value* this_ptr2{nullptr};
    Value* that_ptr2{nullptr};
    if (target_info.is_agg &&
        (target_info.agg_kind == kAVG ||
         (target_info.agg_kind == kSAMPLE && target_info.sql_type.is_varlen()))) {
      const auto desc = "target_" + std::to_string(target_logical_idx) + "_second_slot";
      const auto second_slot_rel_off =
          ir_reduce_one_entry->addConstant<ConstantInt>(sizeof(int64_t), Type::Int32);
      this_ptr2 = ir_reduce_one_entry->add<GetElementPtr>(
          this_ptr1, second_slot_rel_off, "this_" + desc);
      that_ptr2 = ir_reduce_one_entry->add<GetElementPtr>(
          that_ptr1, second_slot_rel_off, "that_" + desc);
    }
    reduceOneSlot(this_ptr1,
                  this_ptr2,
                  that_ptr1,
                  that_ptr2,
                  target_info,
                  target_logical_idx,
                  j,
                  init_agg_val_idx,
                  j,
                  ir_reduce_one_entry);
    if (target_logical_idx + 1 == targets_.size()) {
      break;
    }
    if (query_mem_desc_.targetGroupbyIndicesSize() == 0) {
      init_agg_val_idx = advance_slot(init_agg_val_idx, target_info, false);
    } else {
      if (query_mem_desc_.getTargetGroupbyIndex(target_logical_idx) < 0) {
        init_agg_val_idx = advance_slot(init_agg_val_idx, target_info, false);
      }
    }
    j = advance_slot(j, target_info, false);
    const auto next_desc =
        "target_" + std::to_string(target_logical_idx + 1) + "_first_slot";
    auto next_slot_rel_off = ir_reduce_one_entry->addConstant<ConstantInt>(
        init_agg_val_idx * sizeof(int64_t), Type::Int32);
    this_ptr1 = ir_reduce_one_entry->add<GetElementPtr>(
        this_targets_ptr_arg, next_slot_rel_off, next_desc);
    that_ptr1 = ir_reduce_one_entry->add<GetElementPtr>(
        that_targets_ptr_arg, next_slot_rel_off, next_desc);
  }
  ir_reduce_one_entry->add<Ret>();
}

void ResultSetReductionJIT::reduceOneEntryNoCollisionsIdx(
    const ReductionCode& reduction_code) const {
  auto ir_reduce_one_entry_idx = reduction_code.ir_reduce_one_entry_idx.get();
  CHECK(query_mem_desc_.getQueryDescriptionType() ==
        QueryDescriptionType::GroupByPerfectHash);
  const auto this_buff = ir_reduce_one_entry_idx->arg(0);
  const auto that_buff = ir_reduce_one_entry_idx->arg(1);
  const auto entry_idx = ir_reduce_one_entry_idx->arg(2);
  const auto this_qmd_handle = ir_reduce_one_entry_idx->arg(4);
  const auto that_qmd_handle = ir_reduce_one_entry_idx->arg(5);
  const auto serialized_varlen_buffer_arg = ir_reduce_one_entry_idx->arg(6);
  const auto row_bytes = ir_reduce_one_entry_idx->addConstant<ConstantInt>(
      get_row_bytes(query_mem_desc_), Type::Int32);
  const auto row_off_in_bytes = ir_reduce_one_entry_idx->add<BinaryOperator>(
      BinaryOperator::BinaryOp::Mul, entry_idx, row_bytes, "row_off_in_bytes");
  const auto this_row_ptr = ir_reduce_one_entry_idx->add<GetElementPtr>(
      this_buff, row_off_in_bytes, "this_row_ptr");
  const auto that_row_ptr = ir_reduce_one_entry_idx->add<GetElementPtr>(
      that_buff, row_off_in_bytes, "that_row_ptr");
  ir_reduce_one_entry_idx->add<Call>(
      reduction_code.ir_reduce_one_entry.get(),
      std::vector<const Value*>{this_row_ptr,
                                that_row_ptr,
                                this_qmd_handle,
                                that_qmd_handle,
                                serialized_varlen_buffer_arg},
      "");
  ir_reduce_one_entry_idx->add<Ret>();
}

void ResultSetReductionJIT::reduceOneEntryBaselineIdx(
    const ReductionCode& reduction_code) const {
  auto ir_reduce_one_entry_idx = reduction_code.ir_reduce_one_entry_idx.get();
  CHECK(query_mem_desc_.getQueryDescriptionType() ==
        QueryDescriptionType::GroupByBaselineHash);
  CHECK(!query_mem_desc_.hasKeylessHash());
  CHECK(!query_mem_desc_.didOutputColumnar());
  const auto this_buff = ir_reduce_one_entry_idx->arg(0);
  const auto that_buff = ir_reduce_one_entry_idx->arg(1);
  const auto that_entry_idx = ir_reduce_one_entry_idx->arg(2);
  const auto that_entry_count = ir_reduce_one_entry_idx->arg(3);
  const auto this_qmd_handle = ir_reduce_one_entry_idx->arg(4);
  const auto that_qmd_handle = ir_reduce_one_entry_idx->arg(5);
  const auto serialized_varlen_buffer_arg = ir_reduce_one_entry_idx->arg(6);
  const auto row_bytes = ir_reduce_one_entry_idx->addConstant<ConstantInt>(
      get_row_bytes(query_mem_desc_), Type::Int32);
  const auto that_row_off_in_bytes = ir_reduce_one_entry_idx->add<BinaryOperator>(
      BinaryOperator::BinaryOp::Mul, that_entry_idx, row_bytes, "that_row_off_in_bytes");
  const auto that_row_ptr = ir_reduce_one_entry_idx->add<GetElementPtr>(
      that_buff, that_row_off_in_bytes, "that_row_ptr");
  const auto that_is_empty =
      ir_reduce_one_entry_idx->add<Call>(reduction_code.ir_is_empty.get(),
                                         std::vector<const Value*>{that_row_ptr},
                                         "that_is_empty");
  ir_reduce_one_entry_idx->add<ReturnEarly>(that_is_empty, 0, "");
  const auto key_count = query_mem_desc_.getGroupbyColCount();
  const auto one_element =
      ir_reduce_one_entry_idx->addConstant<ConstantInt>(1, Type::Int32);
  const auto this_targets_ptr_i64_ptr = ir_reduce_one_entry_idx->add<Alloca>(
      Type::Int64Ptr, one_element, "this_targets_ptr_out");
  const auto this_is_empty_ptr =
      ir_reduce_one_entry_idx->add<Alloca>(Type::Int8, one_element, "this_is_empty_out");
  ir_reduce_one_entry_idx->add<ExternalCall>(
      "get_group_value_reduction_rt",
      Type::Void,
      std::vector<const Value*>{
          this_buff,
          that_row_ptr,
          ir_reduce_one_entry_idx->addConstant<ConstantInt>(key_count, Type::Int32),
          this_qmd_handle,
          that_buff,
          that_entry_idx,
          that_entry_count,
          row_bytes,
          this_targets_ptr_i64_ptr,
          this_is_empty_ptr},
      "");
  const auto this_targets_ptr_i64 = ir_reduce_one_entry_idx->add<Load>(
      this_targets_ptr_i64_ptr, "this_targets_ptr_i64");
  auto this_is_empty =
      ir_reduce_one_entry_idx->add<Load>(this_is_empty_ptr, "this_is_empty");
  this_is_empty = ir_reduce_one_entry_idx->add<Cast>(
      Cast::CastOp::Trunc, this_is_empty, Type::Int1, "this_is_empty_bool");
  ir_reduce_one_entry_idx->add<ReturnEarly>(this_is_empty, 0, "");
  const auto key_qw_count = get_slot_off_quad(query_mem_desc_);
  const auto this_targets_ptr = ir_reduce_one_entry_idx->add<Cast>(
      Cast::CastOp::BitCast, this_targets_ptr_i64, Type::Int8Ptr, "this_targets_ptr");
  const auto key_byte_count = key_qw_count * sizeof(int64_t);
  const auto key_byte_count_lv =
      ir_reduce_one_entry_idx->addConstant<ConstantInt>(key_byte_count, Type::Int32);
  const auto that_targets_ptr = ir_reduce_one_entry_idx->add<GetElementPtr>(
      that_row_ptr, key_byte_count_lv, "that_targets_ptr");
  ir_reduce_one_entry_idx->add<Call>(
      reduction_code.ir_reduce_one_entry.get(),
      std::vector<const Value*>{this_targets_ptr,
                                that_targets_ptr,
                                this_qmd_handle,
                                that_qmd_handle,
                                serialized_varlen_buffer_arg},
      "");
  ir_reduce_one_entry_idx->add<Ret>();
}

namespace {

void generate_loop_body(For* for_loop,
                        Function* ir_reduce_loop,
                        Function* ir_reduce_one_entry_idx,
                        Value* this_buff,
                        Value* that_buff,
                        Value* start_index,
                        Value* that_entry_count,
                        Value* this_qmd_handle,
                        Value* that_qmd_handle,
                        Value* serialized_varlen_buffer) {
  const auto that_entry_idx = for_loop->add<BinaryOperator>(
      BinaryOperator::BinaryOp::Add, for_loop->iter(), start_index, "that_entry_idx");
  const auto watchdog_sample_seed =
      for_loop->add<Cast>(Cast::CastOp::SExt, that_entry_idx, Type::Int64, "");
  const auto watchdog_triggered =
      for_loop->add<ExternalCall>("check_watchdog_rt",
                                  Type::Int8,
                                  std::vector<const Value*>{watchdog_sample_seed},
                                  "");
  const auto watchdog_triggered_bool =
      for_loop->add<ICmp>(ICmp::Predicate::NE,
                          watchdog_triggered,
                          ir_reduce_loop->addConstant<ConstantInt>(0, Type::Int8),
                          "");
  for_loop->add<ReturnEarly>(watchdog_triggered_bool, WATCHDOG_ERROR, "");
  for_loop->add<Call>(ir_reduce_one_entry_idx,
                      std::vector<const Value*>{this_buff,
                                                that_buff,
                                                that_entry_idx,
                                                that_entry_count,
                                                this_qmd_handle,
                                                that_qmd_handle,
                                                serialized_varlen_buffer},
                      "");
}

}  // namespace

void ResultSetReductionJIT::reduceLoop(const ReductionCode& reduction_code) const {
<<<<<<< HEAD
  const auto arg_it = reduction_code.ir_reduce_loop->arg_begin();
  const auto this_buff_arg = &*arg_it;
  const auto that_buff_arg = &*(arg_it + 1);
  const auto start_index_arg = &*(arg_it + 2);
  const auto end_index_arg = &*(arg_it + 3);
  const auto that_entry_count_arg = &*(arg_it + 4);
  const auto this_qmd_handle_arg = &*(arg_it + 5);
  const auto that_qmd_handle_arg = &*(arg_it + 6);
  const auto serialized_varlen_buffer_arg = &*(arg_it + 7);
  auto cgen_state = reduction_code.cgen_state.get();
  auto& ctx = cgen_state->context_;
  const auto bb_entry =
      llvm::BasicBlock::Create(ctx, ".entry", reduction_code.ir_reduce_loop, 0);
  cgen_state->ir_builder_.SetInsertPoint(bb_entry);
  const auto i64_type = get_int_type(64, cgen_state->context_);
  const auto iteration_count = cgen_state->ir_builder_.CreateSub(
      end_index_arg, start_index_arg, "iteration_count");
  const auto upper_bound = cgen_state->ir_builder_.CreateSExt(iteration_count, i64_type);
  const auto bb_exit =
      llvm::BasicBlock::Create(ctx, ".exit", reduction_code.ir_reduce_loop);
  cgen_state->ir_builder_.SetInsertPoint(bb_exit);
  cgen_state->ir_builder_.CreateRet(cgen_state->llInt<int32_t>(0));
  JoinLoop join_loop(
      JoinLoopKind::UpperBound,
      JoinType::INNER,
      [upper_bound](const std::vector<llvm::Value*>& v) {
        JoinLoopDomain domain{{0}};
        domain.upper_bound = upper_bound;
        return domain;
      },
      nullptr,
      nullptr,
      nullptr,
      nullptr,
      "reduction_loop");
  const auto bb_loop_body = JoinLoop::codegen(
      {join_loop},
      [this,
       &reduction_code,
       this_buff_arg,
       that_buff_arg,
       start_index_arg,
       that_entry_count_arg,
       this_qmd_handle_arg,
       that_qmd_handle_arg,
       serialized_varlen_buffer_arg](const std::vector<llvm::Value*>& iterators) {
        return generate_loop_body(reduction_code,
                                  this_buff_arg,
                                  that_buff_arg,
                                  iterators.back(),
                                  start_index_arg,
                                  that_entry_count_arg,
                                  this_qmd_handle_arg,
                                  that_qmd_handle_arg,
                                  serialized_varlen_buffer_arg,
                                  !useInterpreter(reduction_code.cgen_state.get()));
      },
      nullptr,
      bb_exit,
      cgen_state->ir_builder_);
  cgen_state->ir_builder_.SetInsertPoint(bb_entry);
  cgen_state->ir_builder_.CreateBr(bb_loop_body);
  verify_function_ir(reduction_code.ir_reduce_loop);
=======
  auto ir_reduce_loop = reduction_code.ir_reduce_loop.get();
  const auto this_buff_arg = ir_reduce_loop->arg(0);
  const auto that_buff_arg = ir_reduce_loop->arg(1);
  const auto start_index_arg = ir_reduce_loop->arg(2);
  const auto end_index_arg = ir_reduce_loop->arg(3);
  const auto that_entry_count_arg = ir_reduce_loop->arg(4);
  const auto this_qmd_handle_arg = ir_reduce_loop->arg(5);
  const auto that_qmd_handle_arg = ir_reduce_loop->arg(6);
  const auto serialized_varlen_buffer_arg = ir_reduce_loop->arg(7);
  For* for_loop =
      static_cast<For*>(ir_reduce_loop->add<For>(start_index_arg, end_index_arg, ""));
  generate_loop_body(for_loop,
                     ir_reduce_loop,
                     reduction_code.ir_reduce_one_entry_idx.get(),
                     this_buff_arg,
                     that_buff_arg,
                     start_index_arg,
                     that_entry_count_arg,
                     this_qmd_handle_arg,
                     that_qmd_handle_arg,
                     serialized_varlen_buffer_arg);
  ir_reduce_loop->add<Ret>(ir_reduce_loop->addConstant<ConstantInt>(0, Type::Int32));
>>>>>>> e3d1c151
}

void ResultSetReductionJIT::reduceOneSlot(Value* this_ptr1,
                                          Value* this_ptr2,
                                          Value* that_ptr1,
                                          Value* that_ptr2,
                                          const TargetInfo& target_info,
                                          const size_t target_logical_idx,
                                          const size_t target_slot_idx,
                                          const size_t init_agg_val_idx,
                                          const size_t first_slot_idx_for_target,
                                          Function* ir_reduce_one_entry) const {
  if (query_mem_desc_.targetGroupbyIndicesSize() > 0) {
    if (query_mem_desc_.getTargetGroupbyIndex(target_logical_idx) >= 0) {
      return;
    }
  }
  const bool float_argument_input = takes_float_argument(target_info);
  const auto chosen_bytes =
      get_width_for_slot(target_slot_idx, float_argument_input, query_mem_desc_);
  CHECK_LT(init_agg_val_idx, target_init_vals_.size());
  auto init_val = target_init_vals_[init_agg_val_idx];
  if (target_info.is_agg && target_info.agg_kind != kSAMPLE) {
    reduceOneAggregateSlot(this_ptr1,
                           this_ptr2,
                           that_ptr1,
                           that_ptr2,
                           target_info,
                           target_logical_idx,
                           target_slot_idx,
                           init_val,
                           chosen_bytes,
                           ir_reduce_one_entry);
  } else {
    emit_write_projection(
        this_ptr1, that_ptr1, init_val, chosen_bytes, ir_reduce_one_entry);
    if (target_info.agg_kind == kSAMPLE && target_info.sql_type.is_varlen()) {
      CHECK(this_ptr2 && that_ptr2);
      size_t length_to_elems{0};
      if (target_info.sql_type.is_geometry()) {
        // TODO: Assumes hard-coded sizes for geometry targets
        length_to_elems = target_slot_idx == first_slot_idx_for_target ? 1 : 4;
      } else {
        const auto& elem_ti = target_info.sql_type.get_elem_type();
        length_to_elems = target_info.sql_type.is_string() ? 1 : elem_ti.get_size();
      }
      const auto serialized_varlen_buffer_arg = ir_reduce_one_entry->arg(4);
      ir_reduce_one_entry->add<ExternalCall>(
          "serialized_varlen_buffer_sample",
          Type::Void,
          std::vector<const Value*>{
              serialized_varlen_buffer_arg,
              this_ptr1,
              this_ptr2,
              that_ptr1,
              that_ptr2,
              ir_reduce_one_entry->addConstant<ConstantInt>(init_val, Type::Int64),
              ir_reduce_one_entry->addConstant<ConstantInt>(length_to_elems,
                                                            Type::Int64)},
          "");
    }
  }
}

void ResultSetReductionJIT::reduceOneAggregateSlot(Value* this_ptr1,
                                                   Value* this_ptr2,
                                                   Value* that_ptr1,
                                                   Value* that_ptr2,
                                                   const TargetInfo& target_info,
                                                   const size_t target_logical_idx,
                                                   const size_t target_slot_idx,
                                                   const int64_t init_val,
                                                   const int8_t chosen_bytes,
                                                   Function* ir_reduce_one_entry) const {
  switch (target_info.agg_kind) {
    case kCOUNT:
    case kAPPROX_COUNT_DISTINCT: {
      if (is_distinct_target(target_info)) {
        CHECK_EQ(static_cast<size_t>(chosen_bytes), sizeof(int64_t));
        reduceOneCountDistinctSlot(
            this_ptr1, that_ptr1, target_logical_idx, ir_reduce_one_entry);
        break;
      }
      CHECK_EQ(int64_t(0), init_val);
      emit_aggregate_one_count(this_ptr1, that_ptr1, chosen_bytes, ir_reduce_one_entry);
      break;
    }
    case kAVG: {
      // Ignore float argument compaction for count component for fear of its overflow
      emit_aggregate_one_count(this_ptr2,
                               that_ptr2,
                               query_mem_desc_.getPaddedSlotWidthBytes(target_slot_idx),
                               ir_reduce_one_entry);
    }
    // fall thru
    case kSUM: {
      emit_aggregate_one_nullable_value("sum",
                                        this_ptr1,
                                        that_ptr1,
                                        init_val,
                                        chosen_bytes,
                                        target_info,
                                        ir_reduce_one_entry);
      break;
    }
    case kMIN: {
      emit_aggregate_one_nullable_value("min",
                                        this_ptr1,
                                        that_ptr1,
                                        init_val,
                                        chosen_bytes,
                                        target_info,
                                        ir_reduce_one_entry);
      break;
    }
    case kMAX: {
      emit_aggregate_one_nullable_value("max",
                                        this_ptr1,
                                        that_ptr1,
                                        init_val,
                                        chosen_bytes,
                                        target_info,
                                        ir_reduce_one_entry);
      break;
    }
    default:
      LOG(FATAL) << "Invalid aggregate type";
  }
}

void ResultSetReductionJIT::reduceOneCountDistinctSlot(
    Value* this_ptr1,
    Value* that_ptr1,
    const size_t target_logical_idx,
    Function* ir_reduce_one_entry) const {
  CHECK_LT(target_logical_idx, query_mem_desc_.getCountDistinctDescriptorsSize());
  const auto old_set_handle = emit_load_i64(this_ptr1, ir_reduce_one_entry);
  const auto new_set_handle = emit_load_i64(that_ptr1, ir_reduce_one_entry);
  const auto this_qmd_arg = ir_reduce_one_entry->arg(2);
  const auto that_qmd_arg = ir_reduce_one_entry->arg(3);
  ir_reduce_one_entry->add<ExternalCall>(
      "count_distinct_set_union_jit_rt",
      Type::Void,
      std::vector<const Value*>{
          new_set_handle,
          old_set_handle,
          that_qmd_arg,
          this_qmd_arg,
          ir_reduce_one_entry->addConstant<ConstantInt>(target_logical_idx, Type::Int64)},
      "");
}

ReductionCode ResultSetReductionJIT::finalizeReductionCode(
    ReductionCode reduction_code,
    const llvm::Function* ir_is_empty,
    const llvm::Function* ir_reduce_one_entry,
    const llvm::Function* ir_reduce_one_entry_idx,
    const CodeCacheKey& key) const {
  CompilationOptions co{
      ExecutorDeviceType::CPU, false, ExecutorOptLevel::ReductionJIT, false};
  reduction_code.module.release();
  auto ee = CodeGenerator::generateNativeCPUCode(
      reduction_code.llvm_reduce_loop, {reduction_code.llvm_reduce_loop}, co);
  reduction_code.func_ptr = reinterpret_cast<ReductionCode::FuncPtr>(
      ee->getPointerToFunction(reduction_code.llvm_reduce_loop));
  auto cache_val =
      std::make_tuple(reinterpret_cast<void*>(reduction_code.func_ptr), std::move(ee));
  std::vector<std::tuple<void*, ExecutionEngineWrapper>> cache_vals;
  cache_vals.emplace_back(std::move(cache_val));
  Executor::addCodeToCache({key},
                           std::move(cache_vals),
                           reduction_code.llvm_reduce_loop->getParent(),
                           s_code_cache);
  return reduction_code;
}

namespace {

std::string target_info_key(const TargetInfo& target_info) {
  return std::to_string(target_info.is_agg) + "\n" +
         std::to_string(target_info.agg_kind) + "\n" +
         target_info.sql_type.get_type_name() + "\n" +
         std::to_string(target_info.sql_type.get_notnull()) + "\n" +
         target_info.agg_arg_type.get_type_name() + "\n" +
         std::to_string(target_info.agg_arg_type.get_notnull()) + "\n" +
         std::to_string(target_info.skip_null_val) + "\n" +
         std::to_string(target_info.is_distinct);
}

}  // namespace

std::string ResultSetReductionJIT::cacheKey() const {
  std::vector<std::string> target_init_vals_strings;
  std::transform(target_init_vals_.begin(),
                 target_init_vals_.end(),
                 std::back_inserter(target_init_vals_strings),
                 [](const int64_t v) { return std::to_string(v); });
  const auto target_init_vals_key =
      boost::algorithm::join(target_init_vals_strings, ", ");
  std::vector<std::string> targets_strings;
  std::transform(
      targets_.begin(),
      targets_.end(),
      std::back_inserter(targets_strings),
      [](const TargetInfo& target_info) { return target_info_key(target_info); });
  const auto targets_key = boost::algorithm::join(targets_strings, ", ");
  return query_mem_desc_.reductionKey() + "\n" + target_init_vals_key + "\n" +
         targets_key;
}

std::unique_ptr<llvm::Module> runtime_module_shallow_copy(CgenState* cgen_state) {
  return llvm::CloneModule(
#if LLVM_VERSION_MAJOR >= 7
      *g_rt_module.get(),
#else
      g_rt_module.get(),
#endif
      cgen_state->vmap_,
      [](const llvm::GlobalValue* gv) {
        auto func = llvm::dyn_cast<llvm::Function>(gv);
        if (!func) {
          return true;
        }
        return (func->getLinkage() == llvm::GlobalValue::LinkageTypes::PrivateLinkage ||
                func->getLinkage() == llvm::GlobalValue::LinkageTypes::InternalLinkage);
      });
}<|MERGE_RESOLUTION|>--- conflicted
+++ resolved
@@ -933,71 +933,6 @@
 }  // namespace
 
 void ResultSetReductionJIT::reduceLoop(const ReductionCode& reduction_code) const {
-<<<<<<< HEAD
-  const auto arg_it = reduction_code.ir_reduce_loop->arg_begin();
-  const auto this_buff_arg = &*arg_it;
-  const auto that_buff_arg = &*(arg_it + 1);
-  const auto start_index_arg = &*(arg_it + 2);
-  const auto end_index_arg = &*(arg_it + 3);
-  const auto that_entry_count_arg = &*(arg_it + 4);
-  const auto this_qmd_handle_arg = &*(arg_it + 5);
-  const auto that_qmd_handle_arg = &*(arg_it + 6);
-  const auto serialized_varlen_buffer_arg = &*(arg_it + 7);
-  auto cgen_state = reduction_code.cgen_state.get();
-  auto& ctx = cgen_state->context_;
-  const auto bb_entry =
-      llvm::BasicBlock::Create(ctx, ".entry", reduction_code.ir_reduce_loop, 0);
-  cgen_state->ir_builder_.SetInsertPoint(bb_entry);
-  const auto i64_type = get_int_type(64, cgen_state->context_);
-  const auto iteration_count = cgen_state->ir_builder_.CreateSub(
-      end_index_arg, start_index_arg, "iteration_count");
-  const auto upper_bound = cgen_state->ir_builder_.CreateSExt(iteration_count, i64_type);
-  const auto bb_exit =
-      llvm::BasicBlock::Create(ctx, ".exit", reduction_code.ir_reduce_loop);
-  cgen_state->ir_builder_.SetInsertPoint(bb_exit);
-  cgen_state->ir_builder_.CreateRet(cgen_state->llInt<int32_t>(0));
-  JoinLoop join_loop(
-      JoinLoopKind::UpperBound,
-      JoinType::INNER,
-      [upper_bound](const std::vector<llvm::Value*>& v) {
-        JoinLoopDomain domain{{0}};
-        domain.upper_bound = upper_bound;
-        return domain;
-      },
-      nullptr,
-      nullptr,
-      nullptr,
-      nullptr,
-      "reduction_loop");
-  const auto bb_loop_body = JoinLoop::codegen(
-      {join_loop},
-      [this,
-       &reduction_code,
-       this_buff_arg,
-       that_buff_arg,
-       start_index_arg,
-       that_entry_count_arg,
-       this_qmd_handle_arg,
-       that_qmd_handle_arg,
-       serialized_varlen_buffer_arg](const std::vector<llvm::Value*>& iterators) {
-        return generate_loop_body(reduction_code,
-                                  this_buff_arg,
-                                  that_buff_arg,
-                                  iterators.back(),
-                                  start_index_arg,
-                                  that_entry_count_arg,
-                                  this_qmd_handle_arg,
-                                  that_qmd_handle_arg,
-                                  serialized_varlen_buffer_arg,
-                                  !useInterpreter(reduction_code.cgen_state.get()));
-      },
-      nullptr,
-      bb_exit,
-      cgen_state->ir_builder_);
-  cgen_state->ir_builder_.SetInsertPoint(bb_entry);
-  cgen_state->ir_builder_.CreateBr(bb_loop_body);
-  verify_function_ir(reduction_code.ir_reduce_loop);
-=======
   auto ir_reduce_loop = reduction_code.ir_reduce_loop.get();
   const auto this_buff_arg = ir_reduce_loop->arg(0);
   const auto that_buff_arg = ir_reduce_loop->arg(1);
@@ -1020,7 +955,6 @@
                      that_qmd_handle_arg,
                      serialized_varlen_buffer_arg);
   ir_reduce_loop->add<Ret>(ir_reduce_loop->addConstant<ConstantInt>(0, Type::Int32));
->>>>>>> e3d1c151
 }
 
 void ResultSetReductionJIT::reduceOneSlot(Value* this_ptr1,
