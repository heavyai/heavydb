--- conflicted
+++ resolved
@@ -107,18 +107,23 @@
          (col_ti.is_string() && col_ti.get_compression() == kENCODING_DICT);
 }
 
-Fragmenter_Namespace::TableInfo synthesize_table_info(const ResultSetPtr& rows) {
+Fragmenter_Namespace::TableInfo synthesize_table_info(const TemporaryTable& table) {
   std::deque<Fragmenter_Namespace::FragmentInfo> result;
-  if (rows) {
-    result.resize(1);
-    auto& fragment = result.front();
-    fragment.fragmentId = 0;
+  bool non_empty = false;
+  for (int frag_id = 0; frag_id < table.getFragCount(); ++frag_id) {
+    result.emplace_back();
+    auto& fragment = result.back();
+    fragment.fragmentId = frag_id;
     fragment.deviceIds.resize(3);
-    fragment.resultSet = rows.get();
+    fragment.resultSet = table.getResultSet(frag_id).get();
     fragment.resultSetMutex.reset(new std::mutex());
+    fragment.setPhysicalNumTuples(fragment.resultSet ? fragment.resultSet->entryCount()
+                                                     : 0);
+    non_empty |= (fragment.resultSet != nullptr);
   }
   Fragmenter_Namespace::TableInfo table_info;
-  table_info.fragments = result;
+  if (non_empty)
+    table_info.fragments = std::move(result);
   return table_info;
 }
 
@@ -260,63 +265,6 @@
   return metadata_map;
 }
 
-<<<<<<< HEAD
-Fragmenter_Namespace::TableInfo synthesize_table_info(const TemporaryTable& table) {
-  std::deque<Fragmenter_Namespace::FragmentInfo> result;
-  bool non_empty = false;
-  for (int frag_id = 0; frag_id < table.getFragCount(); ++frag_id) {
-    result.emplace_back();
-    auto& fragment = result.back();
-    fragment.fragmentId = frag_id;
-    fragment.deviceIds.resize(3);
-    fragment.resultSet = table.getResultSet(frag_id).get();
-    fragment.resultSetMutex.reset(new std::mutex());
-    fragment.setPhysicalNumTuples(fragment.resultSet ? fragment.resultSet->entryCount()
-                                                     : 0);
-    non_empty |= (fragment.resultSet != nullptr);
-  }
-  Fragmenter_Namespace::TableInfo table_info;
-  if (non_empty)
-    table_info.fragments = std::move(result);
-  return table_info;
-}
-
-void collect_table_infos(std::vector<InputTableInfo>& table_infos,
-                         const std::vector<InputDescriptor>& input_descs,
-                         Executor* executor) {
-  const auto temporary_tables = executor->getTemporaryTables();
-  const auto cat = executor->getCatalog();
-  CHECK(cat);
-  std::unordered_map<int, size_t> info_cache;
-  for (const auto& input_desc : input_descs) {
-    const auto table_id = input_desc.getTableId();
-    const auto cached_index_it = info_cache.find(table_id);
-    if (cached_index_it != info_cache.end()) {
-      CHECK_LT(cached_index_it->second, table_infos.size());
-      table_infos.push_back(
-          {table_id, copy_table_info(table_infos[cached_index_it->second].info)});
-      continue;
-    }
-    if (input_desc.getSourceType() == InputSourceType::RESULT) {
-      CHECK_LT(table_id, 0);
-      CHECK(temporary_tables);
-      const auto it = temporary_tables->find(table_id);
-      LOG_IF(FATAL, it == temporary_tables->end())
-          << "Failed to find previous query result for node " << -table_id;
-      table_infos.push_back({table_id, synthesize_table_info(it->second)});
-    } else {
-      CHECK(input_desc.getSourceType() == InputSourceType::TABLE);
-      table_infos.push_back({table_id, executor->getTableInfo(table_id)});
-    }
-    CHECK(!table_infos.empty());
-    info_cache.insert(std::make_pair(table_id, table_infos.size() - 1));
-  }
-}
-
-}  // namespace
-
-=======
->>>>>>> 256d6df7
 size_t get_frag_count_of_table(const int table_id, Executor* executor) {
   const auto temporary_tables = executor->getTemporaryTables();
   CHECK(temporary_tables);
