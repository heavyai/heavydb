/*
 * Copyright 2017 MapD Technologies, Inc.
 *
 * Licensed under the Apache License, Version 2.0 (the "License");
 * you may not use this file except in compliance with the License.
 * You may obtain a copy of the License at
 *
 *     http://www.apache.org/licenses/LICENSE-2.0
 *
 * Unless required by applicable law or agreed to in writing, software
 * distributed under the License is distributed on an "AS IS" BASIS,
 * WITHOUT WARRANTIES OR CONDITIONS OF ANY KIND, either express or implied.
 * See the License for the specific language governing permissions and
 * limitations under the License.
 */

#ifndef QUERYENGINE_COMPILATIONOPTIONS_H
#define QUERYENGINE_COMPILATIONOPTIONS_H

#include <vector>

enum class ExecutorDeviceType { CPU, GPU };

enum class ExecutorOptLevel { Default, LoopStrengthReduction, ReductionJIT };

enum class ExecutorExplainType { Default, Optimized };

enum class ExecutorDispatchMode { KernelPerFragment, MultifragmentKernel };

struct CompilationOptions {
  ExecutorDeviceType device_type;
  bool hoist_literals;
  ExecutorOptLevel opt_level;
  bool with_dynamic_watchdog;
  bool allow_lazy_fetch;
  bool add_delete_column{true};  // if false, ignore the delete column during table
                                 // scans. Primarily disabled for delete queries.
  ExecutorExplainType explain_type{ExecutorExplainType::Default};
  bool register_intel_jit_listener{false};

  static CompilationOptions makeCpuOnly(const CompilationOptions& in) {
    return CompilationOptions{ExecutorDeviceType::CPU,
                              in.hoist_literals,
                              in.opt_level,
                              in.with_dynamic_watchdog,
                              in.allow_lazy_fetch,
                              in.add_delete_column,
                              in.explain_type,
                              in.register_intel_jit_listener};
  }

  static CompilationOptions defaults(
      const ExecutorDeviceType device_type = ExecutorDeviceType::GPU) {
    return CompilationOptions{device_type,
                              true,
                              ExecutorOptLevel::Default,
                              false,
                              true,
                              true,
                              ExecutorExplainType::Default,
                              false};
  }
};

enum class ExecutorType { Native, Extern };

struct ExecutionOptions {
  bool output_columnar_hint;
  const bool allow_multifrag;
  const bool just_explain;  // return the generated IR for the first step
  const bool allow_loop_joins;
  const bool with_watchdog;  // Per work unit, not global.
  const bool jit_debug;
  const bool just_validate;
  const bool with_dynamic_watchdog;  // Per work unit, not global.
  const unsigned
      dynamic_watchdog_time_limit;  // Dynamic watchdog time limit, in milliseconds.
  const bool find_push_down_candidates;
  const bool just_calcite_explain;
  const double gpu_input_mem_limit_percent;  // punt to CPU if input memory exceeds this
  const bool allow_runtime_query_interrupt;
  const unsigned runtime_query_interrupt_frequency;
  ExecutorType executor_type = ExecutorType::Native;
  const std::vector<size_t> outer_fragment_indices{};
<<<<<<< HEAD
  bool multifrag_result = false;

  ExecutionOptions with_multifrag_result(bool enable = true) const {
    ExecutionOptions eo = *this;
    eo.multifrag_result = enable;
    return eo;
=======

  static ExecutionOptions defaults() {
    return ExecutionOptions{
        false, true, false, false, true, false, false, false, 0, false, false, 1.0};
>>>>>>> dda8f3c7
  }
};

#endif  // QUERYENGINE_COMPILATIONOPTIONS_H<|MERGE_RESOLUTION|>--- conflicted
+++ resolved
@@ -82,19 +82,17 @@
   const unsigned runtime_query_interrupt_frequency;
   ExecutorType executor_type = ExecutorType::Native;
   const std::vector<size_t> outer_fragment_indices{};
-<<<<<<< HEAD
   bool multifrag_result = false;
+
+  static ExecutionOptions defaults() {
+    return ExecutionOptions{
+        false, true, false, false, true, false, false, false, 0, false, false, 1.0};
+  }
 
   ExecutionOptions with_multifrag_result(bool enable = true) const {
     ExecutionOptions eo = *this;
     eo.multifrag_result = enable;
     return eo;
-=======
-
-  static ExecutionOptions defaults() {
-    return ExecutionOptions{
-        false, true, false, false, true, false, false, false, 0, false, false, 1.0};
->>>>>>> dda8f3c7
   }
 };
 
