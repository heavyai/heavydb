--- conflicted
+++ resolved
@@ -206,7 +206,7 @@
       if (it->second.isRuntime()) {
         LOG(WARNING)
             << "Overriding existing run-time table function (reset not called?): "
-            << name;
+                << name;
         it = functions_.erase(it);
       } else {
         throw std::runtime_error("Will not override existing load-time table function: " +
@@ -252,97 +252,6 @@
     }
     functions_.emplace(name + DEFAULT_ROW_MULTIPLIER_SUFFIX, tf2);
   }
-<<<<<<< HEAD
-  std::call_once(init_flag, []() {
-    TableFunctionsFactory::add(
-        "row_copier",
-        TableFunctionOutputRowSizer{OutputBufferSizeType::kUserSpecifiedRowMultiplier, 2},
-        std::vector<ExtArgumentType>{ExtArgumentType::ColumnDouble,
-                                     ExtArgumentType::Int32},
-        std::vector<ExtArgumentType>{ExtArgumentType::Double});
-    TableFunctionsFactory::add(
-        "row_adder",
-        TableFunctionOutputRowSizer{OutputBufferSizeType::kUserSpecifiedRowMultiplier, 1},
-        std::vector<ExtArgumentType>{ExtArgumentType::Int32,
-                                     ExtArgumentType::ColumnDouble,
-                                     ExtArgumentType::ColumnDouble},
-        std::vector<ExtArgumentType>{ExtArgumentType::Double});
-    TableFunctionsFactory::add(
-        "row_addsub",
-        TableFunctionOutputRowSizer{OutputBufferSizeType::kUserSpecifiedRowMultiplier, 1},
-        std::vector<ExtArgumentType>{ExtArgumentType::Int32,
-                                     ExtArgumentType::ColumnDouble,
-                                     ExtArgumentType::ColumnDouble},
-        std::vector<ExtArgumentType>{ExtArgumentType::Double, ExtArgumentType::Double});
-    TableFunctionsFactory::add(
-        "get_max_with_row_offset",
-        TableFunctionOutputRowSizer{OutputBufferSizeType::kConstant, 1},
-        std::vector<ExtArgumentType>{ExtArgumentType::ColumnInt32},
-        // ExtArgumentType::Int32},
-        std::vector<ExtArgumentType>{ExtArgumentType::Int32, ExtArgumentType::Int32});
-    TableFunctionsFactory::add("k_means",
-                               TableFunctionOutputRowSizer{
-                                   OutputBufferSizeType::kUserSpecifiedRowMultiplier,
-                                   22  // Sizer arg position
-                               },
-                               std::vector<ExtArgumentType>{
-                                   ExtArgumentType::ColumnFloat,  // 0
-                                   ExtArgumentType::ColumnFloat,  // 1
-                                   ExtArgumentType::ColumnFloat,  // 2
-                                   ExtArgumentType::ColumnFloat,  // 3
-                                   ExtArgumentType::ColumnFloat,  // 4
-                                   ExtArgumentType::ColumnFloat,  // 5
-                                   ExtArgumentType::ColumnFloat,  // 6
-                                   ExtArgumentType::ColumnFloat,  // 7
-                                   ExtArgumentType::ColumnFloat,  // 8
-                                   ExtArgumentType::ColumnFloat,  // 9
-                                   ExtArgumentType::ColumnFloat,  // 10
-                                   ExtArgumentType::ColumnFloat,  // 11
-                                   ExtArgumentType::ColumnFloat,  // 12
-                                   ExtArgumentType::ColumnFloat,  // 13
-                                   ExtArgumentType::ColumnFloat,  // 14
-                                   ExtArgumentType::ColumnFloat,  // 15
-                                   ExtArgumentType::ColumnFloat,  // 16
-                                   ExtArgumentType::ColumnFloat,  // 17
-                                   ExtArgumentType::ColumnFloat,  // 18
-                                   ExtArgumentType::ColumnFloat,  // 19
-                                   ExtArgumentType::Int32,        // num_clusters
-                                   ExtArgumentType::Int32,        // num_iterations
-                                   ExtArgumentType::Int32         // output_multiplier
-                               },
-                               std::vector<ExtArgumentType>{ExtArgumentType::Float,  // 0
-                                                            ExtArgumentType::Float,  // 1
-                                                            ExtArgumentType::Float,  // 2
-                                                            ExtArgumentType::Float,  // 3
-                                                            ExtArgumentType::Float,  // 4
-                                                            ExtArgumentType::Float,  // 5
-                                                            ExtArgumentType::Float,  // 6
-                                                            ExtArgumentType::Float,  // 7
-                                                            ExtArgumentType::Float,  // 8
-                                                            ExtArgumentType::Float,  // 9
-                                                            ExtArgumentType::Float,  // 10
-                                                            ExtArgumentType::Float,  // 11
-                                                            ExtArgumentType::Float,  // 12
-                                                            ExtArgumentType::Float,  // 13
-                                                            ExtArgumentType::Float,  // 14
-                                                            ExtArgumentType::Float,  // 15
-                                                            ExtArgumentType::Float,  // 16
-                                                            ExtArgumentType::Float,  // 17
-                                                            ExtArgumentType::Float,  // 18
-                                                            ExtArgumentType::Float,  // 19
-                                                            ExtArgumentType::Int32});
-    // TableFunctionsFactory::add(
-    //     "db_scan",
-    //     TableFunctionOutputRowSizer{OutputBufferSizeType::kUserSpecifiedRowMultiplier,
-    //     4}, std::vector<ExtArgumentType>{ExtArgumentType::ColumnDouble,
-    //                                  ExtArgumentType::ColumnDouble,
-    //                                  ExtArgumentType::Float,
-    //                                  ExtArgumentType::Int32},
-    //     std::vector<ExtArgumentType>{ExtArgumentType::Double,
-    //     ExtArgumentType::Double, ExtArgumentType::Int32});
-  });
-=======
->>>>>>> ba1bac92
 }
 
 /*
