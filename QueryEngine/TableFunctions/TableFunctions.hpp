/*
 * Copyright 2019 OmniSci, Inc.
 *
 * Licensed under the Apache License, Version 2.0 (the "License");
 * you may not use this file except in compliance with the License.
 * You may obtain a copy of the License at
 *
 *     http://www.apache.org/licenses/LICENSE-2.0
 *
 * Unless required by applicable law or agreed to in writing, software
 * distributed under the License is distributed on an "AS IS" BASIS,
 * WITHOUT WARRANTIES OR CONDITIONS OF ANY KIND, either express or implied.
 * See the License for the specific language governing permissions and
 * limitations under the License.
 */

#include <chrono>
#include "../../Logger/Logger.h"
#include "../../QueryEngine/OmniSciTypes.h"
#include "../../Shared/funcannotations.h"
#include "daal.h"

/*
  UDTF: row_copier(Column<double>, RowMultiplier) -> Column<double>
*/
EXTENSION_NOINLINE int32_t row_copier(const Column<double>& input_col,
                                      int copy_multiplier,
                                      Column<double>& output_col) {
  int32_t output_row_count = copy_multiplier * input_col.size();
  if (output_row_count > 100) {
    // Test failure propagation.
    return -1;
  }
  if (output_col.size() != output_row_count) {
    return -1;
  }

#ifdef __CUDACC__
  int32_t start = threadIdx.x + blockDim.x * blockIdx.x;
  int32_t stop = static_cast<int32_t>(input_col.size());
  int32_t step = blockDim.x * gridDim.x;
#else
  auto start = 0;
  auto stop = input_col.size();
  auto step = 1;
#endif

  for (auto i = start; i < stop; i += step) {
    for (int c = 0; c < copy_multiplier; c++) {
      output_col[i + (c * input_col.size())] = input_col[i];
    }
  }

  return output_row_count;
}

/*
  UDTF: row_adder(RowMultiplier<1>, Cursor<ColumnDouble, ColumnDouble>) -> ColumnDouble
*/
EXTENSION_NOINLINE int32_t row_adder(const int copy_multiplier,
                                     const Column<double>& input_col1,
                                     const Column<double>& input_col2,
                                     Column<double>& output_col) {
  int32_t output_row_count = copy_multiplier * input_col1.size();
  if (output_row_count > 100) {
    // Test failure propagation.
    return -1;
  }
  if (output_col.size() != output_row_count) {
    return -1;
  }

#ifdef __CUDACC__
  int32_t start = threadIdx.x + blockDim.x * blockIdx.x;
  int32_t stop = static_cast<int32_t>(input_col1.size());
  int32_t step = blockDim.x * gridDim.x;
#else
  auto start = 0;
  auto stop = input_col1.size();
  auto step = 1;
#endif
  auto stride = input_col1.size();
  for (auto i = start; i < stop; i += step) {
    for (int c = 0; c < copy_multiplier; c++) {
      if (input_col1.isNull(i) || input_col2.isNull(i)) {
        output_col.setNull(i + (c * stride));
      } else {
        output_col[i + (c * stride)] = input_col1[i] + input_col2[i];
      }
    }
  }

  return output_row_count;
}

// clang-format off
/*
  UDTF: row_addsub(RowMultiplier, Cursor<double, double>) -> Column<double>, Column<double>
*/
// clang-format on
EXTENSION_NOINLINE int32_t row_addsub(const int copy_multiplier,
                                      const Column<double>& input_col1,
                                      const Column<double>& input_col2,
                                      Column<double>& output_col1,
                                      Column<double>& output_col2) {
  int32_t output_row_count = copy_multiplier * input_col1.size();
  if (output_row_count > 100) {
    // Test failure propagation.
    return -1;
  }
  if ((output_col1.size() != output_row_count) ||
      (output_col2.size() != output_row_count)) {
    return -1;
  }

#ifdef __CUDACC__
  int32_t start = threadIdx.x + blockDim.x * blockIdx.x;
  int32_t stop = static_cast<int32_t>(input_col1.size());
  int32_t step = blockDim.x * gridDim.x;
#else
  auto start = 0;
  auto stop = input_col1.size();
  auto step = 1;
#endif
  auto stride = input_col1.size();
  for (auto i = start; i < stop; i += step) {
    for (int c = 0; c < copy_multiplier; c++) {
      output_col1[i + (c * stride)] = input_col1[i] + input_col2[i];
      output_col2[i + (c * stride)] = input_col1[i] - input_col2[i];
    }
  }
  return output_row_count;
}

// clang-format off
/*
  UDTF: get_max_with_row_offset(Cursor<int>, Constant<1>) -> Column<int>, Column<int>
*/
// clang-format on
EXTENSION_NOINLINE int32_t get_max_with_row_offset(const Column<int>& input_col,
                                                   Column<int>& output_max_col,
                                                   Column<int>& output_max_row_col) {
  if ((output_max_col.size() != 1) || output_max_row_col.size() != 1) {
    return -1;
  }
#ifdef __CUDACC__
  int32_t start = threadIdx.x + blockDim.x * blockIdx.x;
  int32_t stop = static_cast<int32_t>(input_col.size());
  int32_t step = blockDim.x * gridDim.x;
#else
  auto start = 0;
  auto stop = input_col.size();
  auto step = 1;
#endif

  int curr_max = -2147483648;
  int curr_max_row = -1;
  for (auto i = start; i < stop; i += step) {
    if (input_col[i] > curr_max) {
      curr_max = input_col[i];
      curr_max_row = i;
    }
  }
  output_max_col[0] = curr_max;
  output_max_row_col[0] = curr_max_row;
  return 1;
}

<<<<<<< HEAD
EXTENSION_NOINLINE int32_t k_means(const Column<float>& input_col0,
                                   const Column<float>& input_col1,
                                   const Column<float>& input_col2,
                                   const Column<float>& input_col3,
                                   const Column<float>& input_col4,
                                   const Column<float>& input_col5,
                                   const Column<float>& input_col6,
                                   const Column<float>& input_col7,
                                   const Column<float>& input_col8,
                                   const Column<float>& input_col9,
                                   const Column<float>& input_col10,
                                   const Column<float>& input_col11,
                                   const Column<float>& input_col12,
                                   const Column<float>& input_col13,
                                   const Column<float>& input_col14,
                                   const Column<float>& input_col15,
                                   const Column<float>& input_col16,
                                   const Column<float>& input_col17,
                                   const Column<float>& input_col18,
                                   const Column<float>& input_col19,
                                   const int num_clusters,
                                   const int num_iterations,
                                   const int output_multiplier,
                                   const Column<float>& output_col0,
                                   const Column<float>& output_col1,
                                   const Column<float>& output_col2,
                                   const Column<float>& output_col3,
                                   const Column<float>& output_col4,
                                   const Column<float>& output_col5,
                                   const Column<float>& output_col6,
                                   const Column<float>& output_col7,
                                   const Column<float>& output_col8,
                                   const Column<float>& output_col9,
                                   const Column<float>& output_col10,
                                   const Column<float>& output_col11,
                                   const Column<float>& output_col12,
                                   const Column<float>& output_col13,
                                   const Column<float>& output_col14,
                                   const Column<float>& output_col15,
                                   const Column<float>& output_col16,
                                   const Column<float>& output_col17,
                                   const Column<float>& output_col18,
                                   const Column<float>& output_col19,
                                   const Column<int>& output_cluster) {
  using namespace daal::algorithms;
  using namespace daal::data_management;

  using Clock = std::chrono::steady_clock;

  const auto t0 = Clock::now();

  // Data dimensions
  const size_t num_rows = input_col0.getSize();
  constexpr size_t num_columns = 20;

  // Arrays to handle parameters in the easy way
  const Column<float>* const inputs[num_columns] = {
      &input_col0,  &input_col1,  &input_col2,  &input_col3,  &input_col4,
      &input_col5,  &input_col6,  &input_col7,  &input_col8,  &input_col9,
      &input_col10, &input_col11, &input_col12, &input_col13, &input_col14,
      &input_col15, &input_col16, &input_col17, &input_col18, &input_col19};
  const Column<float>* const outputs[num_columns] = {
      &output_col0,  &output_col1,  &output_col2,  &output_col3,  &output_col4,
      &output_col5,  &output_col6,  &output_col7,  &output_col8,  &output_col9,
      &output_col10, &output_col11, &output_col12, &output_col13, &output_col14,
      &output_col15, &output_col16, &output_col17, &output_col18, &output_col19};

  // Prepare input data as structure of arrays (SOA) as columnar format (zero-copy)
  const auto dataTable = SOANumericTable::create(num_columns, num_rows);
  for (size_t i = 0; i < num_columns; ++i) {
    dataTable->setArray<float>(inputs[i]->ptr, i);
  }

  const auto t1 = Clock::now();

  // Initialization phase of K-Means
  kmeans::init::Batch<float, kmeans::init::randomDense> init(num_clusters);
  init.input.set(kmeans::init::data, dataTable);
  init.compute();
  const NumericTablePtr centroids = init.getResult()->get(kmeans::init::centroids);

  // Prepare output data as homogeneous numeric table to allow zero-copy for assignments
  const auto assignmentsTable =
      HomogenNumericTable<int>::create(output_cluster.ptr, 1, num_rows);
  const kmeans::ResultPtr result(new kmeans::Result);
  result->set(kmeans::assignments, assignmentsTable);
  result->set(kmeans::objectiveFunction,
              HomogenNumericTable<float>::create(1, 1, NumericTable::doAllocate));
  result->set(kmeans::nIterations,
              HomogenNumericTable<int>::create(1, 1, NumericTable::doAllocate));

  // Clustering phase of K-Means
  kmeans::Batch<> algorithm(num_clusters, num_iterations);
  algorithm.input.set(kmeans::data, dataTable);
  algorithm.input.set(kmeans::inputCentroids, centroids);
  algorithm.parameter().resultsToEvaluate = kmeans::computeAssignments;
  algorithm.setResult(result);
  algorithm.compute();

  const auto t2 = Clock::now();

  // Assign output columns
  for (size_t i = 0; i < num_rows; ++i) {
    for (size_t j = 0; j < num_columns; ++j) {
      (*(outputs[j]))[i] = (*(inputs[j]))[i];
    }
  }

  const auto t3 = Clock::now();

  LOG(INFO) << "k_means UDTF finished in "
            << std::chrono::duration_cast<std::chrono::milliseconds>(t3 - t0).count()
            << " ms";
  LOG(INFO) << "   k_means inputs preparation took "
            << std::chrono::duration_cast<std::chrono::milliseconds>(t1 - t0).count()
            << " ms";
  LOG(INFO) << "   k_means algorithm took "
            << std::chrono::duration_cast<std::chrono::milliseconds>(t2 - t1).count()
            << " ms";
  LOG(INFO) << "   k_means output columns assignment took "
            << std::chrono::duration_cast<std::chrono::milliseconds>(t3 - t2).count()
            << " ms";

  return num_rows;
}

// EXTENSION_NOINLINE int32_t db_scan(const Column<double>& input_col0,
//                                   const Column<double>& input_col1,
//                                   const float epsilon,
//                                   const int output_multiplier,
//                                   const Column<double>& output_col0,
//                                   const Column<double>& output_col1,
//                                   const Column<int>& output_cluster) {
//   size_t num_rows = input_col0.getSize();
//   arma::Mat<double> input_data (num_rows, 2);
//   memcpy(input_data.colptr(0), input_col0.ptr, sizeof(double) * num_rows);
//   memcpy(input_data.colptr(1), input_col1.ptr, sizeof(double) * num_rows);
//   arma::Mat<double> input_data_transposed = input_data.t();
//   mlpack::dbscan::DBSCAN<> dbscan(epsilon, 2);
//   arma::Row<size_t> assignments;
//   const size_t clusters = dbscan.Cluster(input_data_transposed, assignments);
//   for (size_t i = 0; i != num_rows; ++i) {
//     output_col0[i] = input_col0[i];
//     output_col1[i] = input_col1[i];
//     output_cluster[i] = assignments[i] == SIZE_MAX ? -1 : assignments[i];
//   }
//   return num_rows;
// }
=======
#include "TableFunctionsTesting.hpp"

// clang-format off
/*
  UDTF: column_list_get__cpu_(ColumnList<double>, int, RowMultiplier) -> Column<double>
*/
// clang-format on
EXTENSION_NOINLINE int32_t column_list_get__cpu_(const ColumnList<double>& col_list,
                                                 const int index,
                                                 const int m,
                                                 Column<double>& col) {
  col = col_list[index];  // copy the data of col_list item to output column
  return col.size();
}

// clang-format off
/*
  UDTF: column_list_first_last(ColumnList<double>, RowMultiplier) -> Column<double>,
  Column<double>
*/
// clang-format on
EXTENSION_NOINLINE int32_t column_list_first_last(const ColumnList<double>& col_list,
                                                  const int m,
                                                  Column<double>& col1,
                                                  Column<double>& col2) {
  col1 = col_list[0];
  col2 = col_list[col_list.numCols() - 1];
  return col1.size();
}

// clang-format off
/*
  UDTF: column_list_row_sum__cpu_(Cursor<ColumnList<int32_t>>) -> Column<int32_t>
 */
// clang-format on

EXTENSION_NOINLINE int32_t column_list_row_sum__cpu_(const ColumnList<int32_t>& input,
                                                     Column<int32_t>& out) {
  int32_t output_num_rows = input.numCols();
  set_output_row_size(output_num_rows);
  for (int i = 0; i < output_num_rows; i++) {
    auto col = input[i];
    int32_t s = 0;
    for (int j = 0; j < col.size(); j++) {
      s += col[j];
    }
    out[i] = s;
  }
  return output_num_rows;
}

#include "MLFunctions.hpp"
>>>>>>> ba1bac92
<|MERGE_RESOLUTION|>--- conflicted
+++ resolved
@@ -85,9 +85,9 @@
       if (input_col1.isNull(i) || input_col2.isNull(i)) {
         output_col.setNull(i + (c * stride));
       } else {
-        output_col[i + (c * stride)] = input_col1[i] + input_col2[i];
-      }
-    }
+      output_col[i + (c * stride)] = input_col1[i] + input_col2[i];
+    }
+  }
   }
 
   return output_row_count;
@@ -166,7 +166,57 @@
   return 1;
 }
 
-<<<<<<< HEAD
+#include "TableFunctionsTesting.hpp"
+
+// clang-format off
+/*
+  UDTF: column_list_get__cpu_(ColumnList<double>, int, RowMultiplier) -> Column<double>
+*/
+// clang-format on
+EXTENSION_NOINLINE int32_t column_list_get__cpu_(const ColumnList<double>& col_list,
+                                                 const int index,
+                                                 const int m,
+                                                 Column<double>& col) {
+  col = col_list[index];  // copy the data of col_list item to output column
+  return col.size();
+}
+
+// clang-format off
+/*
+  UDTF: column_list_first_last(ColumnList<double>, RowMultiplier) -> Column<double>,
+  Column<double>
+*/
+// clang-format on
+EXTENSION_NOINLINE int32_t column_list_first_last(const ColumnList<double>& col_list,
+                                                  const int m,
+                                                  Column<double>& col1,
+                                                  Column<double>& col2) {
+  col1 = col_list[0];
+  col2 = col_list[col_list.numCols() - 1];
+  return col1.size();
+}
+
+// clang-format off
+/*
+  UDTF: column_list_row_sum__cpu_(Cursor<ColumnList<int32_t>>) -> Column<int32_t>
+ */
+// clang-format on
+
+EXTENSION_NOINLINE int32_t column_list_row_sum__cpu_(const ColumnList<int32_t>& input,
+                                                     Column<int32_t>& out) {
+  int32_t output_num_rows = input.numCols();
+  set_output_row_size(output_num_rows);
+  for (int i = 0; i < output_num_rows; i++) {
+    auto col = input[i];
+    int32_t s = 0;
+    for (int j = 0; j < col.size(); j++) {
+      s += col[j];
+    }
+    out[i] = s;
+  }
+  return output_num_rows;
+}
+
 EXTENSION_NOINLINE int32_t k_means(const Column<float>& input_col0,
                                    const Column<float>& input_col1,
                                    const Column<float>& input_col2,
@@ -315,57 +365,5 @@
 //   }
 //   return num_rows;
 // }
-=======
-#include "TableFunctionsTesting.hpp"
-
-// clang-format off
-/*
-  UDTF: column_list_get__cpu_(ColumnList<double>, int, RowMultiplier) -> Column<double>
-*/
-// clang-format on
-EXTENSION_NOINLINE int32_t column_list_get__cpu_(const ColumnList<double>& col_list,
-                                                 const int index,
-                                                 const int m,
-                                                 Column<double>& col) {
-  col = col_list[index];  // copy the data of col_list item to output column
-  return col.size();
-}
-
-// clang-format off
-/*
-  UDTF: column_list_first_last(ColumnList<double>, RowMultiplier) -> Column<double>,
-  Column<double>
-*/
-// clang-format on
-EXTENSION_NOINLINE int32_t column_list_first_last(const ColumnList<double>& col_list,
-                                                  const int m,
-                                                  Column<double>& col1,
-                                                  Column<double>& col2) {
-  col1 = col_list[0];
-  col2 = col_list[col_list.numCols() - 1];
-  return col1.size();
-}
-
-// clang-format off
-/*
-  UDTF: column_list_row_sum__cpu_(Cursor<ColumnList<int32_t>>) -> Column<int32_t>
- */
-// clang-format on
-
-EXTENSION_NOINLINE int32_t column_list_row_sum__cpu_(const ColumnList<int32_t>& input,
-                                                     Column<int32_t>& out) {
-  int32_t output_num_rows = input.numCols();
-  set_output_row_size(output_num_rows);
-  for (int i = 0; i < output_num_rows; i++) {
-    auto col = input[i];
-    int32_t s = 0;
-    for (int j = 0; j < col.size(); j++) {
-      s += col[j];
-    }
-    out[i] = s;
-  }
-  return output_num_rows;
-}
-
-#include "MLFunctions.hpp"
->>>>>>> ba1bac92
+
+#include "MLFunctions.hpp"