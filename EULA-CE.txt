MapD Community Edition End User License Agreement
<<<<<<< HEAD
Last Updated: 10-January-2018
=======
Last Updated: 16-January-2018
>>>>>>> 8e061ae1

	This End User License Agreement ("Agreement") is a legal agreement
	between you or the company or legal entity you represent ("you", "your"
	and "yours") and MapD Technologies, Inc. ("MapD") for the use of the
	Community Edition of the MapD Core Database, MapD Immerse Visual
	Analytics Client and MapD Rendering Engine (collectively, the
	"Software"). By Using (as defined below) the Software, you (a)
	acknowledge that you have read, understand and agree to the terms and
	conditions of this Agreement, and (b) represent that you have the legal
	authority to enter into this Agreement on your own behalf  or, if
	applicable, on behalf of the legal entity you represent. If do not
	agree with all of the terms and conditions of this Agreement or do not
	have such authority, you may not Use the Software.

1. DEFINITIONS

       1.1 "Cloud Provider" means a provider of cloud computing services,
       including, without limitation, Amazon Web Services, Google Cloud
       Platform, and Microsoft Azure, that is approved in advance by MapD in
       writing.

       1.2 "Cloud Provider Terms" means the agreements, terms, conditions and
       policies of your Cloud Provider governing your use of Cloud Services.

       1.3 "Cloud Services" means the cloud computing services provided to you
       by a Cloud Provider pursuant to an agreement between you and the Cloud
       Provider.

       1.4 "Documentation" means any user manuals or any other documentation
       relating to the Software that MapD provides or makes available to you.

       1.5 "Use" or "Using" means to install, load, run, execute, access,
       activate the processing capabilities of the Software and display the
       results thereof.

2. LICENSE

       2.1 License Grant. Subject to your compliance with the terms and
       conditions of this Agreement and any applicable Cloud Provider Terms,
       MapD hereby grants you a limited, non-exclusive, non-transferable,
       non-sublicenseable license, solely for your internal non-commercial
       (i.e., non-competitive, development, research, testing and evaluation)
       and/or academic purposes, to (a) Use the Software, in object code form
       only, on computing resources owned and/or operated by you or your Cloud
       Provider, and (b) use the Documentation as reasonably necessary to Use
       the Software and/or allow your Cloud Provider to provide you with Cloud
       Services. You may make a reasonable number of copies of the Software and
       Documentation for archival and back-up purposes only, provided that you
       include on each such copy all copyright or other proprietary notices
       contained on the Software and Documentation. All Software will be
       delivered by electronic means and will be deemed delivered when it is
       first made available for your download or Use. If you are interested in
       using the Software for commercial purposes (i.e., in connection with the
       provision and support of commercial products or services, or for
       organizational daily or routine business purposes), please contact MapD
       to obtain a commercial license.

       2.2 Restrictions. Except as expressly permitted hereunder, you will not
       (a) decompile, disassemble or reverse engineer the Software, except to
       the extent expressly permitted by applicable law notwithstanding a
       contractual prohibition to the contrary, (b) modify, publish, transmit,
       license, sublicense, assign, transfer, sell, grant a security interest
       in, distribute, reproduce, create derivative or collective works from
       the Software or the Documentation, (c) disclose, divulge, communicate,
       or allow access to the Software or Documentation to any person except
       your authorized agents, employees, or other parties expressly authorized
       hereunder (such as your Cloud Provider), (d) allow the Software to be
       used on an external commercial rental, time-sharing, or subscription
       basis or service bureau arrangement, (e) remove or modify any
       proprietary markings or any notice of MapD's or its licensors'
       proprietary rights included in the Software or Documentation, (f)
       publish a review of the Software, information regarding any bugs or
       defects in the Software, or the results of any benchmark tests run on
       the Software, in each case, without the prior written consent of MapD,
       (g) Use the MapD Rendering Engine with any software other than the MapD
       Core Database and MapD Immerse Visual Analytics Client, or (h) permit or
       assist any third party in doing any of the foregoing. If you Use the
       Software via Cloud Services, you are responsible for ensuring that your
       Cloud Provider does not violate any of the foregoing restrictions.

       2.3 Ownership. The Software and Documentation are licensed, not sold.
       You acknowledge that (a) all right, title and interest in all copies of
       the Software and Documentation, and all intellectual and proprietary
       rights therein, are and will remain with MapD or its third-party
       licensors, (b) no right or interest in the Software or Documentation is
       conveyed other than the limited license granted by this Agreement, (c)
       the Software and Documentation are protected by the copyright laws of
       the United States and by international treaties, and (d) the Software
       and Documentation embody valuable proprietary information of MapD.

       2.4 Feedback. To the extent you provide MapD with any suggestions,
       comments, ideas, corrections, improvements, feedback or other
       information about the Software in either verbal or written form
       (collectively, "Feedback"), you hereby grant MapD a non-exclusive,
       worldwide, perpetual, irrevocable, transferable, sublicenseable, royalty
       free, fully paid-up right and license to access, use, reproduce,
       transmit, display, publish, distribute, modify and adapt and create
       derivative works from such Feedback in connection with any product or
       service or for any other purpose, without any obligations to you or
       restrictions of any kind.

       2.5 Third-Party Software. The Software may contain or be provided with
       certain third-party software licensed by its owners under its own
       license (collectively, the "Third-Party Software"). Third-Party Software
       is subject to the terms of the third-party software license accompanying
       or otherwise applicable to that Third-Party Software ("Third-Party
       License"). The Third-Party Licenses are set forth in the Documentation.
       The terms of the applicable Third-Party License will apply to the
       Third-Party Software independent of the terms of this Agreement. You may
       not use any component contained in or provided with the Software on a
       standalone basis or to interoperate with any program(s) other than the
       Software.

       2.6 High Risk Activities. The Software is not designed or intended for
       use in medical, nuclear, aviation, navigation, military or other high
       risk activities where failure of the Software could result in death,
       personal injury and/or substantial property damage. You will not use the
       Software any such purposes, and MapD and its licensors expressly
       disclaim and are released from any responsibility or liability for any
       and all damages that may be incurred due to the use of the Software in
       such applications.

       2.7 Audit. MapD and its licensors will have the right to gain access to,
       examine and audit, during normal business hours upon reasonable prior
       written notice to you, all of your locations, computing resources,
       records, accounts and other information for purposes of determining your
       compliance with this Agreement. You agree to provide reasonable
       assistance and access to information in the course of any such audit.
       Any such audit will be at MapD's expense provided that, if an audit
       reveals that you have exceeded the scope and number of licenses or have
       otherwise breached this Agreement, in addition to acquiring additional
       licenses or otherwise curing such breach, you will reimburse MapD for
       the reasonable cost of the audit. MapD will also have the right to share
       the results of any such audit with our licensors.

3. SUPPORT

       3.1 Support Services. MapD does not provide formal support for the
       Community Edition of the Software. However, you will also have access to
       MapD's Community Forum where other users of the Software may offer tips,
       best practices, troubleshooting and informal training with respect to
       the Software.

       3.2 Diagnostic Data. The Software may transmit diagnostic data relating
       to the Software, including, without limitation, system specifications
       and performance, capacity usage, system faults, and other information of
       a similar nature (collectively, "Diagnostic Data") to MapD. Diagnostic
       Data may also include general product use information, including,
       without limitation, navigation, links, buttons, refreshes, errors,
       dashboard characteristics (chart count and types, filter count), and
       data size (row and column count). Diagnostic Data may be sent on a
       periodic basis and upon a failure or fault in the Software. If you block
       the transmission of Diagnostic Data, the Software may not function. In
       addition to the automatic transmission of Diagnostic Data, you may
       choose to provide additional data files ("Core Dumps") to MapD for
       technical analysis in the context of receiving support. You hereby grant
       MapD a non-exclusive, worldwide, perpetual, irrevocable, transferable,
       sublicenseable, royalty free, fully paid-up license to access, use,
       reproduce, transmit, display, publish, distribute, modify, adapt and
       create derivative works from the Diagnostic Data and Core Dumps in
       connection with providing support, troubleshooting the Software and
       enhancing, improving, and developing the Software and related products
       and services. MapD will take commercially reasonable steps to protect
       your Diagnostic Data and Core Dumps from unauthorized access or
       disclosure. MapD reserves the right to disclose Diagnostic Data and Core
       Dumps (a) to MapD partners subject to confidentiality obligations to
       assist with specific support issues, or (b) in an anonymous and
       aggregated form that does not link such information to you or to any
       identifiable person.

4. CONFIDENTIAL INFORMATION

As used herein, "Confidential Information" means all nonpublic information
disclosed by MapD, its affiliates and licensors that is designated as
confidential or that, given the nature of the information or circumstances
surrounding its disclosure, should reasonably be understood to be confidential.
Confidential Information includes (a) nonpublic information relating to ideas,
features, functions, organization, structure, graphics, or user interfaces of
the Software, and (b) performance benchmarks and other test results of the
Software. Confidential Information does not include any information that you
can document (i) is or becomes publicly available without breach of this
Agreement, (ii) was known to you at the time of your receipt from MapD, (iii)
is received from a third party that is not subject to an obligation of
confidentiality or whose disclosure of such information is not in violation of
applicable law, or (iv) is independently developed by you without reference to
Confidential Information. You may use Confidential Information only in
connection with your use of the Software and Documentation as permitted under
this Agreement. You will take all reasonable measures to protect Confidential
Information from unauthorized disclosure, dissemination or use using the same
degree of care you use to protect your own confidential information of a
similar nature, but in no event less than a reasonable degree of care.

5. TERM AND TERMINATION

       5.1 Term. This Agreement will commence upon your first Use of the
       Software and continue until terminated in accordance with this Section.

       5.2 Termination. Either party will have the right to terminate this
       Agreement upon written notice to the other party, in the event that the
       other party (a) breaches any material terms or obligations under this
       Agreement and fails to cure such breach within 30 days after notice
       thereof, or (b) dissolves, is declared insolvent or bankrupt, makes an
       assignment for the benefit of creditors, has a receiver appointed, or is
       the subject of any proceeding under any bankruptcy or insolvency laws,
       which proceeding, if initiated against such party, is not dismissed
       within 30 days. This Agreement will automatically terminate in the event
       that you violate Sections 2.1, 2.2, 2.6, or 4.  You may terminate this
       Agreement and your Use of the Software at any time for convenience with
       or without notice to MapD.

       5.3 Termination by Your Cloud Provider. You acknowledge that your Cloud
       Provider may have the right to suspend or terminate your Cloud Services
       pursuant to the Cloud Provider Terms, which will also terminate your Use
       of the Software if hosted via Cloud Services.

       5.4 Effect of Termination. Upon any termination of this Agreement, you
       will (a) immediately cease all Use of the Software and Documentation,
       (b) return to MapD, destroy or erase all copies (electronic or
       otherwise) of the Software, Documentation, and any Confidential
       Information you may have received from MapD, and (c) within 10 days of
       such termination, furnish written notice of such return, destruction or
       erasure to MapD.

       5.5 Survival. The following sections will survive any termination of
       this Agreement: 1, 2.2, 2.7, 4, 5.4, 5.5, 6, 7, 8, and 9.

6. WARRANTY DISCLAIMER

THE SOFTWARE IS PROVIDED "AS IS", AND MAPD AND ITS LICENSORS MAKE NO OTHER
REPRESENTATIONS OR WARRANTIES, WHETHER EXPRESS, IMPLIED, STATUTORY OR
OTHERWISE, INCLUDING, BUT NOT LIMITED TO, ANY IMPLIED WARRANTIES OF
MERCHANTABILITY, FITNESS FOR A PARTICULAR PURPOSE, TITLE OR NON-INFRINGEMENT,
ALL OF WHICH ARE HEREBY EXCLUDED AND DISCLAIMED. WITHOUT LIMITING THE
FOREGOING, MAPD DOES NOT WARRANT THAT THE SOFTWARE WILL MEET YOUR REQUIREMENTS,
THAT THE OPERATION OF THE SOFTWARE WILL BE UNINTERRUPTED, SECURE OR ERROR FREE,
OR THAT ALL DEFECTS IN THE SOFTWARE CAN OR WILL BE CORRECTED.

7. INDEMNITY

MapD will have no liability to you, and you will, on the terms set forth above,
defend and indemnify MapD and its licensors against claims of infringement
based on (a) Use of the Software not in accordance with the Documentation or in
violation of the terms and conditions of this Agreement, (b) the Use or
combination of the Software with any other software or hardware not provided by
MapD, if such infringement would not have occurred but for such Use or
combination, (c) any modification of the Software by anyone other than MapD,
(d) the Use of other than the most current version of the Software, if such
version was made available by MapD for no additional fees with notice that such
version was being provided in order to avoid an alleged or potential
infringement, or (e) claims of infringement of intellectual property rights of
you or your affiliates. You will also defend, indemnify and hold MapD and its
licensors harmless from and against any claims, damages, losses, liabilities,
costs, and expenses (including reasonable attorneys' fees) arising out of or
relating to your breach of this Agreement, violation of any applicable law,
your breach of any applicable Cloud Provider Terms, or any misuse of the
Software or violation of MapD's or its licensors' rights therein by your Cloud
Provider.

8. LIMITATION OF LIABILITY

IN NO EVENT WILL MAPD OR ITS LICENSORS BE LIABLE TO YOU OR ANY THIRD PARTY FOR
LOSS OF PROFITS, GOODWILL, USE OR DATA, OR FOR ANY DIRECT, INDIRECT,
INCIDENTAL, SPECIAL, CONSEQUENTIAL OR EXEMPLARY DAMAGES, EVEN IF ADVISED OF THE
POSSIBILITY OF SUCH DAMAGES.

9. MISCELLANEOUS

       9.1 Assignment. You may not delegate any of your obligations under this
       Agreement, or assign or transfer this Agreement or any of your rights
       hereunder, whether by operation of law or otherwise, without the prior
       written consent of MapD. A change of control involving you will
       constitute an assignment for purposes of the foregoing restriction. Any
       delegation, assignment or transfer of this Agreement in violation of
       this Section 10.1 will be void and of no force and effect and a material
       breach of this Agreement. MapD may freely assign or transfer this
       Agreement. Subject to the foregoing, this Agreement will be binding
       upon, and inure to the benefit of the parties and their respective
       successors and assigns.

       9.2 Compliance with Laws. You will comply with all applicable laws and
       regulations relating to your Use of the Software, including without
       limitation, those relating to export and import, privacy and personal
       data protection.

       9.3 Entire Agreement. This Agreement sets forth the complete
       understanding between you and MapD with respect to the subject matter
       hereof and supersedes all prior understandings and communications
       relating thereto. No term or condition of a purchase order or other
       document you submit to MapD which is different from, inconsistent with,
       or in addition to the terms and conditions set forth herein will be
       binding upon MapD. To the extent that this document may constitute an
       acceptance, this acceptance is expressly conditioned on your assent to
       the terms and conditions set forth herein.

       9.4 Export Control. You may not Use or otherwise export or reexport the
       Software except as authorized by United States law and the laws of the
       jurisdiction in which the Software was obtained. In particular, but
       without limitation, the Software may not be exported or reexported (a)
       into any U.S. embargoed countries, or (b) to anyone on the U.S. Treasury
       Department's list of Specially Designated Nationals or the U.S.
       Department of Commerce Denied Person's List or Entity List. By Using the
       Software, you represent and warrant that you are not located in any such
       country or on any such list. You also agree that you will not Use the
       Software for any purposes prohibited by United States law, including,
       without limitation, the development, design, manufacture or production
       of missiles, nuclear, chemical or biological weapons.

       9.5 Force Majeure. Neither party will be responsible for any failure to
       perform its obligations under this Agreement (other than obligations to
       pay money) caused by an event beyond its reasonable control, including
       but not limited to, wars, riots, labor strikes, natural disasters, the
       infrastructure of the Internet, or any law, regulation, ordinance or
       other act or order of any court, government or governmental agency.

       9.6 Governing Law; Disputes. This Agreement will be governed by and
       construed in accordance with the laws of the State of California, as
       applied to agreements entered into and to be performed entirely within
       California between California residents. This Agreement will not be
       governed by the United Nations Convention on Contracts for the
       International Sale of Goods, the application of which is expressly
       excluded. Any dispute or claim arising out of or relating to this
       Agreement, except for those relating to a breach of confidentiality by
       you, the infringement of MapD's intellectual property rights or the
       access or Use of the Software in violation of this Agreement (a
       "Claim"), will be resolved by binding arbitration in accordance with the
       then current Commercial Arbitration Rules of the American Arbitration
       Association ("AAA"). You and MapD will select a single, mutually
       acceptable arbitrator knowledgeable about issues relating to the subject
       matter of this Agreement. In the event that you and MapD are unable to
       agree to such a selection, AAA will appoint a single neutral arbitrator
       knowledgeable about issues relating to the subject matter of this
       Agreement to preside over the matter. The seat of arbitration will be
       San Francisco, California. The arbitration will be conducted in the
       English language, and at the option of the party seeking relief, by
       telephone, online, or based solely on written submissions. The
       arbitrator will not have the authority to modify any provision this
       Agreement or to award punitive damages. Unless the arbitrator finds the
       arbitration was frivolous or brought for an improper purpose, the
       parties will split equally the costs of the arbitration. To the fullest
       extent permitted by applicable law, you and MapD each agree that any
       proceeding to resolve a Claim will be conducted only in the respective
       party's individual capacity and not as a plaintiff or class member in
       any purported class, consolidated, multiple plaintiff or representative
       action ("Class Action"). If for any reason a Claim proceeds in court
       rather than in arbitration, such Claim will be brought only in a court
       of competent jurisdiction in San Francisco, California, both you and
       MapD agree to accept and submit to the personal jurisdiction of such
       court, and you and MapD each waive any right to a jury trial. You and
       MapD expressly waive any ability to maintain any Class Action in any
       forum. If the Claim is subject to arbitration, the arbitrator will not
       have authority to combine or aggregate similar claims or conduct any
       Class Action nor make an award to any person or entity not a party to
       the arbitration. Any claim that all or part of this Class Action waiver
       is unenforceable, unconscionable, void, or voidable may be determined
       only by a court of competent jurisdiction and not by an arbitrator. In
       no event will any Claim, or any other action or proceeding by you
       (including arbitration under this Section 10.7) be instituted more than
       1 year after the cause of action arose. Any judgment on the award
       rendered by the arbitrator may be entered in any court of competent
       jurisdiction. If a court of competent jurisdiction finds the foregoing
       arbitration provisions invalid or inapplicable, you and MapD each agree
       to the exclusive jurisdiction of the Federal and State courts located in
       San Francisco, California, and you and MapD each agree to submit to the
       exercise of personal jurisdiction of such courts for the purposes of
       litigating any applicable Claim.

       9.7 Government End Users. The Software and Documentation are "Commercial
       Items", as that term is defined at 48 C.F.R. 2.101, consisting of
       "Commercial Computer Software" and "Commercial Computer Software
       Documentation", as such terms are used in 48 C.F.R. 12.212 or 48 C.F.R.
       227.7202, as applicable. Consistent with 48 C.F.R. 12.212 or 48 C.F.R.
       227.7202-1 through 227.7202-4, as applicable, the Commercial Computer
       Software and Commercial Computer Software Documentation are being
       licensed to U.S. Government end users and U.S. Government contractors
       (a) only as Commercial Items and (b) with only those rights as are
       granted to all other end users pursuant to the terms and conditions
       herein.

       9.8 Modification; Waiver. This Agreement may not be modified or amended
       except pursuant to a written instrument signed by both parties. The
       waiver by either party of a breach of any provision hereof will not be
       construed as a waiver of any succeeding breach of the same or any other
       provision, nor will any delay or omission on the part of such party to
       avail itself of any right, power or privilege that it has or may have
       hereunder operate as a waiver of any right, power or privilege.

       9.9 Publicity. MapD may include your name and logo on its customer lists
       and reference the fact that you are a customer of MapD. However, neither
       party may issue a press release regarding this Agreement without the
       other party's prior written approval (which will not be unreasonably
       withheld or delayed).

       9.10 Notices. Notices in connection with this Agreement must be in
       writing and either delivered in person or by recognized commercial
       courier or certified mail, postage and fees prepaid, return receipt
       requested, and addressed (a) if to MapD, to MapD Technologies, Inc., 1
       Front Street, Suite 2650, San Francisco, CA, 94111 USA, Attention: Legal
       Department, and (b) if to you, to the address you provided to MapD prior
       to downloading the Software, or to such other address as you have
       specified by notice hereunder. Notices will be deemed effective when
       received or, if delivery is refused, when delivery is attempted.

       9.11 Relationship of Parties. MapD and you are independent contractors,
       and neither party, nor any of their respective affiliates, is an agent
       of the other for any purpose or has the authority to bind the other.

       9.12 Severability. In the event that any provision of this Agreement is
       for any reason held invalid, illegal or unenforceable in any respect by
       a court of competent jurisdiction, to such extent such provision will be
       deemed null and void and severed from this Agreement, and the remainder
       hereof will remain in full force and effect.<|MERGE_RESOLUTION|>--- conflicted
+++ resolved
@@ -1,9 +1,5 @@
-MapD Community Edition End User License Agreement
-<<<<<<< HEAD
-Last Updated: 10-January-2018
-=======
 Last Updated: 16-January-2018
->>>>>>> 8e061ae1
+
 
 	This End User License Agreement ("Agreement") is a legal agreement
 	between you or the company or legal entity you represent ("you", "your"
